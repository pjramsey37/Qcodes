import logging
from collections import OrderedDict
from functools import partial
from typing import (Optional, List, Sequence, Union, Tuple, Dict,
                    Any, Set)
import inspect
import numpy as np
import matplotlib
import matplotlib.pyplot as plt
from matplotlib.ticker import FuncFormatter
from contextlib import contextmanager

import qcodes as qc
from qcodes.dataset.data_set import load_by_id, DataSet
from qcodes.utils.plotting import auto_color_scale_from_config

from .data_export import (get_data_by_id, flatten_1D_data_for_plot,
                          get_1D_plottype, get_2D_plottype, reshape_2D_data,
                          _strings_as_ints)

log = logging.getLogger(__name__)
DB = qc.config["core"]["db_location"]

AxesTuple = Tuple[matplotlib.axes.Axes, matplotlib.colorbar.Colorbar]
AxesTupleList = Tuple[List[matplotlib.axes.Axes],
                      List[Optional[matplotlib.colorbar.Colorbar]]]
Number = Union[float, int]
# NamedData is the structure get_data_by_id returns and that plot_by_id
# uses internally
NamedData = List[List[Dict[str, Union[str, np.ndarray]]]]

# list of kwargs for plotting function, so that kwargs can be passed to
# :func:`plot_dataset` and will be distributed to the respective plotting func.
# subplots passes on the kwargs called `fig_kw` to the underlying `figure` call
# First find the kwargs that belong to subplots and than add those that are
# redirected to the `figure`-call.
SUBPLOTS_OWN_KWARGS = set(inspect.signature(plt.subplots).parameters.keys())
SUBPLOTS_OWN_KWARGS.remove('fig_kw')
FIGURE_KWARGS = set(inspect.signature(plt.figure).parameters.keys())
FIGURE_KWARGS.remove('kwargs')
SUBPLOTS_KWARGS = SUBPLOTS_OWN_KWARGS.union(FIGURE_KWARGS)


@contextmanager
def _appropriate_kwargs(plottype: str,
                        colorbar_present: bool,
                        **kwargs):
    """
    NB: Only to be used inside :func"`plot_dataset`.

    Context manager to temporarily mutate the plotting kwargs to be appropriate
    for a specific plottype. This is helpful since :func:`plot_dataset` may have
    to generate different kinds of plots (e.g. heatmaps and line plots) and
    the user may want to specify kwargs only relevant to some of them
    (e.g. 'cmap', that line plots cannot consume). Those kwargs should then not
    be passed to all plots, which is what this contextmanager handles.

    Args:
        plottype: The plot type for which the kwargs should be adjusted
        colorbar_present: Is there a non-None colorbar in this plot iteration?
    """

    def linehandler(**kwargs):
        kwargs.pop('cmap', None)
        return kwargs

    def heatmaphandler(**kwargs):
        if not(colorbar_present) and 'cmap' not in kwargs:
            kwargs['cmap'] = qc.config.plotting.default_color_map
        return kwargs

    plot_handler_mapping = {'1D_line': linehandler,
                            '1D_point': linehandler,
                            '1D_bar': linehandler,
                            '2D_point': heatmaphandler,
                            '2D_grid': heatmaphandler,
                            '2D_scatter': heatmaphandler,
                            '2D_equidistant': heatmaphandler,
                            '2D_unknown': heatmaphandler}

    yield plot_handler_mapping[plottype](**kwargs.copy())


<<<<<<< HEAD
def plot_by_id(run_id: int,
               axes: Optional[Union[matplotlib.axes.Axes,
                              Sequence[matplotlib.axes.Axes]]] = None,
               colorbars: Optional[Union[matplotlib.colorbar.Colorbar,
                                   Sequence[
                                       matplotlib.colorbar.Colorbar]]] = None,
               rescale_axes: bool = True,
               auto_color_scale: Optional[bool] = None,
               cutoff_percentile: Optional[Union[Tuple[Number, Number],
                                                 Number]] = None,
               complex_plot_type: str = 'real_and_imag',
               complex_plot_phase: str = 'radians',
               **kwargs) -> AxesTupleList:
=======
def plot_dataset(dataset: DataSet,
                 axes: Optional[Union[matplotlib.axes.Axes,
                                      Sequence[matplotlib.axes.Axes]]] = None,
                 colorbars: Optional[Union[matplotlib.colorbar.Colorbar,
                                           Sequence[
                                        matplotlib.colorbar.Colorbar]]] = None,
                 rescale_axes: bool = True,
                 auto_color_scale: Optional[bool] = None,
                 cutoff_percentile: Optional[Union[Tuple[Number, Number],
                                                   Number]] = None,
                 **kwargs) -> AxesTupleList:
>>>>>>> aa51d863
    """
    Construct all plots for a given dataset

    Implemented so far:
       * 1D line and scatter plots
       * 2D plots on filled out rectangular grids
       * 2D scatterplots (fallback)

    The function can optionally be supplied with a matplotlib axes or a list
    of axes that will be used for plotting. The user should ensure that the
    number of axes matches the number of datasets to plot. To plot several (1D)
    dataset in the same axes supply it several times. Colorbar axes are
    created dynamically. If colorbar axes are supplied, they will be reused,
    yet new colorbar axes will be returned.

    The plot has a title that comprises run id, experiment name, and sample
    name.

    ``**kwargs`` are passed to matplotlib's relevant plotting functions
    By default the data in any vector plot will be rasterized
    for scatter plots and heatmaps if more that 5000 points are supplied.
    This can be overridden by supplying the `rasterized` kwarg.

    Args:
        dataset:
            The dataset to plot
        axes:
            Optional Matplotlib axes to plot on. If not provided, new axes
            will be created
        colorbars:
            Optional Matplotlib Colorbars to use for 2D plots. If not
            provided, new ones will be created
        rescale_axes: if True, tick labels and units for axes of parameters
            with standard SI units will be rescaled so that, for example,
            '0.00000005' tick label on 'V' axis are transformed to '50' on 'nV'
            axis ('n' is 'nano')
        auto_color_scale: if True, the colorscale of heatmap plots will be
            automatically adjusted to disregard outliers.
        cutoff_percentile: percentile of data that may maximally be clipped
            on both sides of the distribution.
            If given a tuple (a,b) the percentile limits will be a and 100-b.
            See also the plotting tuorial notebook.

    Returns:
        a list of axes and a list of colorbars of the same length. The
        colorbar axes may be None if no colorbar is created (e.g. for
        1D plots)

    Config dependencies: (qcodesrc.json)
    """

    # handle arguments and defaults
    subplots_kwargs = {k: kwargs.pop(k)
                       for k in set(kwargs).intersection(SUBPLOTS_KWARGS)}

    # sanitize the complex plotting kwargs
    if complex_plot_type not in ['real_and_imag', 'mag_and_phase']:
        raise ValueError(
            f'Invalid complex plot type given. Received {complex_plot_type} '
            'but can only accept "real_and_imag" or "mag_and_phase".')
    if complex_plot_phase not in ['radians', 'degrees']:
        raise ValueError(
            f'Invalid complex plot phase given. Received {complex_plot_phase} '
            'but can only accept "degrees" or "radians".')
    degrees = complex_plot_phase == "degrees"

    # Retrieve info about the run for the title

    experiment_name = dataset.exp_name
    sample_name = dataset.sample_name
    title = f"Run #{dataset.run_id}, Experiment {experiment_name} ({sample_name})"

<<<<<<< HEAD
    alldata: NamedData = get_data_by_id(run_id)
    alldata = _complex_to_real_preparser(alldata,
                                         conversion=complex_plot_type,
                                         degrees=degrees)
=======
    # todo this should really use dataset.get_parameter_data
    alldata = get_data_by_id(dataset.run_id)
>>>>>>> aa51d863
    nplots = len(alldata)

    if isinstance(axes, matplotlib.axes.Axes):
        axes = [axes]
    if isinstance(colorbars, matplotlib.colorbar.Colorbar):
        colorbars = [colorbars]

    if axes is None:
        axes = []
        for i in range(nplots):
            fig, ax = plt.subplots(1, 1, **subplots_kwargs)
            axes.append(ax)
    else:
        if len(subplots_kwargs) != 0:
            raise RuntimeError(f"Error: You cannot provide arguments for the "
                               f"axes/figure creation if you supply your own "
                               f"axes. "
                               f"Provided arguments: {subplots_kwargs}")
        if len(axes) != nplots:
            raise RuntimeError(f"Trying to make {nplots} plots, but"
                               f"received {len(axes)} axes objects.")

    if colorbars is None:
        colorbars = len(axes)*[None]
    new_colorbars: List[matplotlib.colorbar.Colorbar] = []

    for data, ax, colorbar in zip(alldata, axes, colorbars):

        if len(data) == 2:  # 1D PLOTTING
            log.debug(f'Doing a 1D plot with kwargs: {kwargs}')

            xpoints: np.ndarray = data[0]['data']
            ypoints: np.ndarray = data[1]['data']

            plottype = get_1D_plottype(xpoints, ypoints)
            log.debug(f'Determined plottype: {plottype}')

            if plottype == '1D_line':
                # sort for plotting
                order = xpoints.argsort()
                xpoints = xpoints[order]
                ypoints = ypoints[order]

                with _appropriate_kwargs(plottype,
                                         colorbar is not None, **kwargs) as k:
                    ax.plot(xpoints, ypoints, **k)
            elif plottype == '1D_point':
                with _appropriate_kwargs(plottype,
                                         colorbar is not None, **kwargs) as k:
                    ax.scatter(xpoints, ypoints, **k)
            elif plottype == '1D_bar':
                with _appropriate_kwargs(plottype,
                                         colorbar is not None, **kwargs) as k:
                    ax.bar(xpoints, ypoints, **k)
            else:
                raise ValueError('Unknown plottype. Something is way wrong.')

            _set_data_axes_labels(ax, data)

            if rescale_axes:
                _rescale_ticks_and_units(ax, data, colorbar)

            new_colorbars.append(None)

            ax.set_title(title)

        elif len(data) == 3:  # 2D PLOTTING
            log.debug(f'Doing a 2D plot with kwargs: {kwargs}')

            # From the setpoints, figure out which 2D plotter to use
            # TODO: The "decision tree" for what gets plotted how and how
            # we check for that is still unfinished/not optimised

            xpoints = flatten_1D_data_for_plot(data[0]['data'])
            ypoints = flatten_1D_data_for_plot(data[1]['data'])
            zpoints = flatten_1D_data_for_plot(data[2]['data'])

            plottype = get_2D_plottype(xpoints, ypoints, zpoints)

            log.debug(f'Determined plottype: {plottype}')

            how_to_plot = {'2D_grid': plot_on_a_plain_grid,
                           '2D_equidistant': plot_on_a_plain_grid,
                           '2D_point': plot_2d_scatterplot,
                           '2D_unknown': plot_2d_scatterplot}
            plot_func = how_to_plot[plottype]

            with _appropriate_kwargs(plottype,
                                     colorbar is not None, **kwargs) as k:
                ax, colorbar = plot_func(xpoints, ypoints, zpoints,
                                         ax, colorbar,
                                         **k)

            _set_data_axes_labels(ax, data, colorbar)

            if rescale_axes:
                _rescale_ticks_and_units(ax, data, colorbar)

            auto_color_scale_from_config(colorbar, auto_color_scale,
                                         zpoints, cutoff_percentile)

            new_colorbars.append(colorbar)

            ax.set_title(title)

        else:
            log.warning('Multi-dimensional data encountered. '
                        f'parameter {data[-1]["name"]} depends on '
                        f'{len(data)-1} parameters, cannot plot '
                        f'that.')
            new_colorbars.append(None)

    if len(axes) != len(new_colorbars):
        raise RuntimeError("Non equal number of axes. Perhaps colorbar is "
                           "missing from one of the cases above")
    return axes, new_colorbars


<<<<<<< HEAD
def _complex_to_real_preparser(alldata: NamedData,
                               conversion: str,
                               degrees: bool=False) -> NamedData:
    """
    Convert complex-valued parameters to two real-valued parameters, either
    real and imaginary part or phase and magnitude part

    Args:
        alldata: the data to convert, should be the output of get_data_by_id
        conversion: the conversion method, either "real_and_imag" or
            "mag_and_phase"
        degress: whether to return the phase in degrees. The default is to
            return the phase in radians
    """

    if conversion not in ['real_and_imag', 'mag_and_phase']:
        raise ValueError(f'Invalid conversion given. Received {conversion}, '
                         'but can only accept "real_and_imag" or '
                         '"mag_and_phase".')

    newdata = []

    # we build a new NamedData object from the given `alldata` input.
    # Note that the length of `newdata` will be larger than that of `alldata`
    # in the case of complex top-level parameters, because a single complex
    # top-level parameter will be split into two real top-level parameters
    # (that have the same setpoints). This is the reason why we
    # use two variables below, new_group and new_groups.

    for group in alldata:
        new_group = []
        new_groups: NamedData = [[], []]
        for index, parameter in enumerate(group):
            data: np.ndarray = parameter['data']
            if data.dtype.kind == 'c':
                p1, p2 = _convert_complex_to_real(parameter,
                                                  conversion=conversion,
                                                  degrees=degrees)
                if index < len(group) - 1:
                    # if the above condition is met, we are dealing with
                    # complex setpoints
                    new_group.append(p1)
                    new_group.append(p2)
                else:
                    # in this case, we are dealing with a complex top-level
                    # parameter. Also, all the setpoints will have been handled
                    # by now. We split the group into two groups, one for each
                    # new (real) top-level parameter
                    new_groups[0] = new_group.copy()
                    new_groups[1] = new_group.copy()
                    new_groups[0].append(p1)
                    new_groups[1].append(p2)
            else:
                new_group.append(parameter)
        if new_groups == [[], []]:
            # if the above condition is met, the group did not contain a
            # complex top-level parameter and has thus not been split into two
            # new groups
            newdata.append(new_group)
        else:
            newdata.append(new_groups[0])
            newdata.append(new_groups[1])

    return newdata


def _convert_complex_to_real(
        parameter: Dict[str, Union[str, np.ndarray]],
        conversion: str,
        degrees: bool
        ) -> Tuple[Dict[str, Union[str, np.ndarray]],
                   Dict[str, Union[str, np.ndarray]]]:
    """
    Do the actual conversion and turn one parameter into two.
    Should only be called from within _complex_to_real_preparser.
    """

    phase_unit = 'deg' if degrees else 'rad'

    converters = {
        'data': {'real_and_imag': lambda x: (np.real(x), np.imag(x)),
                 'mag_and_phase': lambda x: (np.abs(x),
                                             np.angle(x, deg=degrees))},
        'labels': {'real_and_imag': lambda l: (l + ' [real]', l + ' [imag]'),
                   'mag_and_phase': lambda l: (l + ' [mag]', l + ' [phase]')},
        'units': {'real_and_imag': lambda u: (u, u),
                  'mag_and_phase': lambda u: (u, phase_unit)},
        'names': {'real_and_imag': lambda n: (n + '_real', n + '_imag'),
                  'mag_and_phase': lambda n: (n + '_mag', n + '_phase')}}

    new_data = converters['data'][conversion](parameter['data'])
    new_labels = converters['labels'][conversion](parameter['label'])
    new_units = converters['units'][conversion](parameter['unit'])
    new_names = converters['names'][conversion](parameter['name'])

    new_parameters = tuple(
        {'name': name, 'label': label,
         'unit': unit, 'data': data}
        for name, label, unit, data in zip(
            new_names, new_labels, new_units, new_data))

    # The reason we ignore the type in the return is that I cannot figure
    # out how to get mypy to correctly infer the type of iterated values
    # (the name, label, unit, and data above)

    return new_parameters  # type: ignore
=======
def plot_by_id(run_id: int,
               axes: Optional[Union[matplotlib.axes.Axes,
                              Sequence[matplotlib.axes.Axes]]] = None,
               colorbars: Optional[Union[matplotlib.colorbar.Colorbar,
                                   Sequence[
                                       matplotlib.colorbar.Colorbar]]] = None,
               rescale_axes: bool = True,
               auto_color_scale: Optional[bool] = None,
               cutoff_percentile: Optional[Union[Tuple[Number, Number],
                                                 Number]] = None,
               **kwargs) -> AxesTupleList:
    """
    Construct all plots for a given `run_id`. All other arguments are forwarded
    to :func:`.plot_dataset`, see this for more details.
    """

    dataset = load_by_id(run_id)
    return plot_dataset(dataset,
                        axes,
                        colorbars,
                        rescale_axes,
                        auto_color_scale,
                        cutoff_percentile,
                        **kwargs)
>>>>>>> aa51d863


def _get_label_of_data(data_dict: Dict[str, Any]) -> str:
    return data_dict['label'] if data_dict['label'] != '' \
        else data_dict['name']


def _make_axis_label(label: str, unit: str) -> str:
    label = f'{label}'
    if unit != '' and unit is not None:
        label += f' ({unit})'
    return label


def _make_label_for_data_axis(data: List[Dict[str, Any]], axis_index: int
                              ) -> str:
    label = _get_label_of_data(data[axis_index])
    unit = data[axis_index]['unit']
    return _make_axis_label(label, unit)


def _set_data_axes_labels(ax: matplotlib.axes.Axes,
                          data: List[Dict[str, Any]],
                          cax: Optional[matplotlib.colorbar.Colorbar] = None
                          ) -> None:
    ax.set_xlabel(_make_label_for_data_axis(data, 0))
    ax.set_ylabel(_make_label_for_data_axis(data, 1))

    if cax is not None and len(data) > 2:
        cax.set_label(_make_label_for_data_axis(data, 2))


def plot_2d_scatterplot(x: np.ndarray, y: np.ndarray, z: np.ndarray,
                        ax: matplotlib.axes.Axes,
                        colorbar: matplotlib.colorbar.Colorbar = None,
                        **kwargs) -> AxesTuple:
    """
    Make a 2D scatterplot of the data. ``**kwargs`` are passed to matplotlib's
    scatter used for the plotting. By default the data will be rasterized
    in any vector plot if more that 5000 points are supplied. This can be
    overridden by supplying the `rasterized` kwarg.

    Args:
        x: The x values
        y: The y values
        z: The z values
        ax: The axis to plot onto
        colorbar: The colorbar to plot into

    Returns:
        The matplotlib axis handles for plot and colorbar
    """
    if 'rasterized' in kwargs.keys():
        rasterized = kwargs.pop('rasterized')
    else:
        rasterized = len(z) > qc.config.plotting.rasterize_threshold

    z_is_stringy = isinstance(z[0], str)

    if z_is_stringy:
        z_strings = np.unique(z)
        z = _strings_as_ints(z)

    cmap = kwargs.pop('cmap') if 'cmap' in kwargs else None

    if z_is_stringy:
        name = cmap.name if hasattr(cmap, 'name') else 'viridis'
        cmap = matplotlib.cm.get_cmap(name, len(z_strings))

    mappable = ax.scatter(x=x, y=y, c=z,
                          rasterized=rasterized, cmap=cmap, **kwargs)

    if colorbar is not None:
        colorbar = ax.figure.colorbar(mappable, ax=ax, cax=colorbar.ax)
    else:
        colorbar = ax.figure.colorbar(mappable, ax=ax)

    if z_is_stringy:
        N = len(z_strings)
        f = (N-1)/N
        colorbar.set_ticks([(n+0.5)*f for n in range(N)])
        colorbar.set_ticklabels(z_strings)

    return ax, colorbar


def plot_on_a_plain_grid(x: np.ndarray,
                         y: np.ndarray,
                         z: np.ndarray,
                         ax: matplotlib.axes.Axes,
                         colorbar: matplotlib.colorbar.Colorbar = None,
                         **kwargs
                         ) -> AxesTuple:
    """
    Plot a heatmap of z using x and y as axes. Assumes that the data
    are rectangular, i.e. that x and y together describe a rectangular
    grid. The arrays of x and y need not be sorted in any particular
    way, but data must belong together such that z[n] has x[n] and
    y[n] as setpoints.  The setpoints need not be equidistantly
    spaced, but linear interpolation is used to find the edges of the
    plotted squares. ``**kwargs`` are passed to matplotlib's pcolormesh used
    for the plotting. By default the data in any vector plot will be rasterized
    if more that 5000 points are supplied. This can be overridden
    by supplying the `rasterized` kwarg.

    Args:
        x: The x values
        y: The y values
        z: The z values
        ax: The axis to plot onto
        colorbar: a colorbar to reuse the axis for

    Returns:
        The matplotlib axes handle for plot and colorbar
    """

    log.debug(f'Got kwargs: {kwargs}')

    x_is_stringy = isinstance(x[0], str)
    y_is_stringy = isinstance(y[0], str)
    z_is_stringy = isinstance(z[0], str)

    if x_is_stringy:
        x_strings = np.unique(x)
        x = _strings_as_ints(x)

    if y_is_stringy:
        y_strings = np.unique(y)
        y = _strings_as_ints(y)

    if z_is_stringy:
        z_strings = np.unique(z)
        z = _strings_as_ints(z)

    xrow, yrow, z_to_plot = reshape_2D_data(x, y, z)

    # we use a general edge calculator,
    # in the case of non-equidistantly spaced data
    # TODO: is this appropriate for a log ax?
    dxs = np.diff(xrow)/2
    dys = np.diff(yrow)/2
    x_edges = np.concatenate((np.array([xrow[0] - dxs[0]]),
                              xrow[:-1] + dxs,
                              np.array([xrow[-1] + dxs[-1]])))
    y_edges = np.concatenate((np.array([yrow[0] - dys[0]]),
                              yrow[:-1] + dys,
                              np.array([yrow[-1] + dys[-1]])))
    if 'rasterized' in kwargs.keys():
        rasterized = kwargs.pop('rasterized')
    else:
        rasterized = len(x_edges) * len(y_edges) \
                      > qc.config.plotting.rasterize_threshold

    cmap = kwargs.pop('cmap') if 'cmap' in kwargs else None

    if z_is_stringy:
        name = cmap.name if hasattr(cmap, 'name') else 'viridis'
        cmap = matplotlib.cm.get_cmap(name, len(z_strings))

    colormesh = ax.pcolormesh(x_edges, y_edges,
                              np.ma.masked_invalid(z_to_plot),
                              rasterized=rasterized,
                              cmap=cmap,
                              **kwargs)

    if x_is_stringy:
        ax.set_xticks(np.arange(len(np.unique(x_strings))))
        ax.set_xticklabels(x_strings)

    if y_is_stringy:
        ax.set_yticks(np.arange(len(np.unique(y_strings))))
        ax.set_yticklabels(y_strings)

    if colorbar is not None:
        colorbar = ax.figure.colorbar(colormesh, ax=ax, cax=colorbar.ax)
    else:
        colorbar = ax.figure.colorbar(colormesh, ax=ax)

    if z_is_stringy:
        N = len(z_strings)
        f = (N-1)/N
        colorbar.set_ticks([(n+0.5)*f for n in range(N)])
        colorbar.set_ticklabels(z_strings)

    return ax, colorbar


_UNITS_FOR_RESCALING: Set[str] = {
    # SI units (without some irrelevant ones like candela)
    # 'kg' is not included because it is 'kilo' and rarely used
    'm', 's', 'A', 'K', 'mol', 'rad', 'Hz', 'N', 'Pa', 'J',
    'W', 'C', 'V', 'F', 'ohm', 'Ohm', 'Ω',
    '\N{GREEK CAPITAL LETTER OMEGA}', 'S', 'Wb', 'T', 'H',
    # non-SI units as well, for convenience
    'eV', 'g'
}

_ENGINEERING_PREFIXES: Dict[int, str] = OrderedDict({
    -24: "y",
    -21: "z",
    -18: "a",
    -15: "f",
    -12: "p",
     -9: "n",
     -6: "\N{GREEK SMALL LETTER MU}",
     -3: "m",
      0: "",
      3: "k",
      6: "M",
      9: "G",
     12: "T",
     15: "P",
     18: "E",
     21: "Z",
     24: "Y"
})

_THRESHOLDS: Dict[float, int] = OrderedDict(
    {10**(scale + 3): scale for scale in _ENGINEERING_PREFIXES.keys()})


def _scale_formatter(tick_value: float, pos: int, factor: float) -> str:
    """
    Function for matplotlib.ticker.FuncFormatter that scales the tick values
    according to the given `scale` value.
    """
    return "{0:g}".format(tick_value*factor)


def _make_rescaled_ticks_and_units(data_dict: Dict[str, Any]) \
        -> Tuple[matplotlib.ticker.FuncFormatter, str]:
    """
    Create a ticks formatter and a new label for the data that is to be used
    on the axes where the data is plotted.

    For example, if values of data are all "nano" in units of volts "V",
    then the plot might be more readable if the tick formatter would show
    values like "1" instead of "0.000000001" while the units in the axis label
    are changed from "V" to "nV" ('n' is for 'nano').

    The units for which unit prefixes are added can be found in
    `_UNITS_FOR_RESCALING`. For all other units an exponential scaling factor
    is added to the label i.e. `(10^3 x e^2/hbar)`.

    Args:
        data_dict: a dictionary of the following structure
            {
                'data': <1D numpy array of points>,
                'name': <name of the parameter>,
                'label': <label of the parameter or ''>,
                'unit': <unit of the parameter or ''>
            }

    Returns:
        a tuple with the ticks formatter (matlplotlib.ticker.FuncFormatter) and
        the new label.
    """
    unit = data_dict['unit']

    maxval = np.nanmax(np.abs(data_dict['data']))
    if unit in _UNITS_FOR_RESCALING:
        for threshold, scale in _THRESHOLDS.items():
            if maxval < threshold:
                selected_scale = scale
                prefix = _ENGINEERING_PREFIXES[scale]
                break
        else:
            # here, maxval is larger than the largest threshold
            largest_scale = max(list(_ENGINEERING_PREFIXES.keys()))
            selected_scale = largest_scale
            prefix = _ENGINEERING_PREFIXES[largest_scale]
    else:
        if maxval > 0:
            selected_scale = 3*(np.floor(np.floor(np.log10(maxval))/3))
        else:
            selected_scale = 0
        if selected_scale != 0:
            prefix = f'$10^{{{selected_scale:.0f}}}$ '
        else:
            prefix = ''

    new_unit = prefix + unit
    label = _get_label_of_data(data_dict)
    new_label = _make_axis_label(label, new_unit)

    scale_factor = 10**(-selected_scale)
    ticks_formatter = FuncFormatter(
        partial(_scale_formatter, factor=scale_factor))

    return ticks_formatter, new_label


def _rescale_ticks_and_units(ax: matplotlib.axes.Axes,
                             data: List[Dict[str, Any]],
                             cax: matplotlib.colorbar.Colorbar = None):
    """
    Rescale ticks and units for the provided axes as described in
    :func:`~_make_rescaled_ticks_and_units`
    """
    # for x axis
    if not _is_string_valued_array(data[0]['data']):
        x_ticks_formatter, new_x_label = \
            _make_rescaled_ticks_and_units(data[0])
        ax.xaxis.set_major_formatter(x_ticks_formatter)
        ax.set_xlabel(new_x_label)

    # for y axis
    if not _is_string_valued_array(data[1]['data']):
        y_ticks_formatter, new_y_label = \
            _make_rescaled_ticks_and_units(data[1])
        ax.yaxis.set_major_formatter(y_ticks_formatter)
        ax.set_ylabel(new_y_label)

    # for z aka colorbar axis
    if cax is not None and len(data) > 2:
        if not _is_string_valued_array(data[2]['data']):
            z_ticks_formatter, new_z_label = \
                _make_rescaled_ticks_and_units(data[2])
            cax.set_label(new_z_label)
            cax.formatter = z_ticks_formatter
            cax.update_ticks()


def _is_string_valued_array(values: np.ndarray) -> bool:
    """
    Check if the given 1D numpy array contains categorical data, or, in other
    words, if it is string-valued.

    Args:
        values:
            a 1D numpy array of values

    Returns:
        True, if the array contains string; False otherwise
    """
    return isinstance(values[0], str)<|MERGE_RESOLUTION|>--- conflicted
+++ resolved
@@ -81,21 +81,6 @@
     yield plot_handler_mapping[plottype](**kwargs.copy())
 
 
-<<<<<<< HEAD
-def plot_by_id(run_id: int,
-               axes: Optional[Union[matplotlib.axes.Axes,
-                              Sequence[matplotlib.axes.Axes]]] = None,
-               colorbars: Optional[Union[matplotlib.colorbar.Colorbar,
-                                   Sequence[
-                                       matplotlib.colorbar.Colorbar]]] = None,
-               rescale_axes: bool = True,
-               auto_color_scale: Optional[bool] = None,
-               cutoff_percentile: Optional[Union[Tuple[Number, Number],
-                                                 Number]] = None,
-               complex_plot_type: str = 'real_and_imag',
-               complex_plot_phase: str = 'radians',
-               **kwargs) -> AxesTupleList:
-=======
 def plot_dataset(dataset: DataSet,
                  axes: Optional[Union[matplotlib.axes.Axes,
                                       Sequence[matplotlib.axes.Axes]]] = None,
@@ -106,8 +91,9 @@
                  auto_color_scale: Optional[bool] = None,
                  cutoff_percentile: Optional[Union[Tuple[Number, Number],
                                                    Number]] = None,
+                 complex_plot_type: str = 'real_and_imag',
+                 complex_plot_phase: str = 'radians',
                  **kwargs) -> AxesTupleList:
->>>>>>> aa51d863
     """
     Construct all plots for a given dataset
 
@@ -180,15 +166,11 @@
     sample_name = dataset.sample_name
     title = f"Run #{dataset.run_id}, Experiment {experiment_name} ({sample_name})"
 
-<<<<<<< HEAD
-    alldata: NamedData = get_data_by_id(run_id)
+    alldata: NamedData = get_data_by_id(dataset.run_id)
     alldata = _complex_to_real_preparser(alldata,
                                          conversion=complex_plot_type,
                                          degrees=degrees)
-=======
-    # todo this should really use dataset.get_parameter_data
-    alldata = get_data_by_id(dataset.run_id)
->>>>>>> aa51d863
+
     nplots = len(alldata)
 
     if isinstance(axes, matplotlib.axes.Axes):
@@ -307,7 +289,36 @@
     return axes, new_colorbars
 
 
-<<<<<<< HEAD
+def plot_by_id(run_id: int,
+               axes: Optional[Union[matplotlib.axes.Axes,
+                              Sequence[matplotlib.axes.Axes]]] = None,
+               colorbars: Optional[Union[matplotlib.colorbar.Colorbar,
+                                   Sequence[
+                                       matplotlib.colorbar.Colorbar]]] = None,
+               rescale_axes: bool = True,
+               auto_color_scale: Optional[bool] = None,
+               cutoff_percentile: Optional[Union[Tuple[Number, Number],
+                                                 Number]] = None,
+               complex_plot_type: str = 'real_and_imag',
+               complex_plot_phase: str = 'radians',
+               **kwargs) -> AxesTupleList:
+    """
+    Construct all plots for a given `run_id`. All other arguments are forwarded
+    to :func:`.plot_dataset`, see this for more details.
+    """
+
+    dataset = load_by_id(run_id)
+    return plot_dataset(dataset,
+                        axes,
+                        colorbars,
+                        rescale_axes,
+                        auto_color_scale,
+                        cutoff_percentile,
+                        complex_plot_type,
+                        complex_plot_phase,
+                        **kwargs)
+
+
 def _complex_to_real_preparser(alldata: NamedData,
                                conversion: str,
                                degrees: bool=False) -> NamedData:
@@ -414,32 +425,6 @@
     # (the name, label, unit, and data above)
 
     return new_parameters  # type: ignore
-=======
-def plot_by_id(run_id: int,
-               axes: Optional[Union[matplotlib.axes.Axes,
-                              Sequence[matplotlib.axes.Axes]]] = None,
-               colorbars: Optional[Union[matplotlib.colorbar.Colorbar,
-                                   Sequence[
-                                       matplotlib.colorbar.Colorbar]]] = None,
-               rescale_axes: bool = True,
-               auto_color_scale: Optional[bool] = None,
-               cutoff_percentile: Optional[Union[Tuple[Number, Number],
-                                                 Number]] = None,
-               **kwargs) -> AxesTupleList:
-    """
-    Construct all plots for a given `run_id`. All other arguments are forwarded
-    to :func:`.plot_dataset`, see this for more details.
-    """
-
-    dataset = load_by_id(run_id)
-    return plot_dataset(dataset,
-                        axes,
-                        colorbars,
-                        rescale_axes,
-                        auto_color_scale,
-                        cutoff_percentile,
-                        **kwargs)
->>>>>>> aa51d863
 
 
 def _get_label_of_data(data_dict: Dict[str, Any]) -> str:
