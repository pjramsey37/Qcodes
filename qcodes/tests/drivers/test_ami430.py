import io
import numpy as np
import re
import pytest
from hypothesis import given, settings
from hypothesis.strategies import floats
from hypothesis.strategies import tuples
import logging
from typing import List

import qcodes.instrument.sims as sims
from qcodes.instrument_drivers.american_magnetics.AMI430 import AMI430_3D, \
    AMI430Warning
from qcodes.instrument.ip_to_visa import AMI430_VISA
from qcodes.math.field_vector import FieldVector
from qcodes.utils.types import numpy_concrete_ints, numpy_concrete_floats, \
    numpy_non_concrete_ints_instantiable, \
    numpy_non_concrete_floats_instantiable


# If any of the field limit functions are satisfied we are in the safe zone.
# We can have higher field along the z-axis if x and y are zero.
field_limit = [
    lambda x, y, z: x == 0 and y == 0 and z < 3,
    lambda x, y, z: np.linalg.norm([x, y, z]) < 2
]

# path to the .yaml file containing the simulated instrument
visalib = sims.__file__.replace('__init__.py', 'AMI430.yaml@sim')


@pytest.fixture(scope='function')
def magnet_axes_instances():
    """
    Start three mock instruments representing current drivers for the x, y,
    and z directions.
    """
    mag_x = AMI430_VISA('x', address='GPIB::1::INSTR', visalib=visalib,
                        terminator='\n', port=1)
    mag_y = AMI430_VISA('y', address='GPIB::2::INSTR', visalib=visalib,
                        terminator='\n', port=1)
    mag_z = AMI430_VISA('z', address='GPIB::3::INSTR', visalib=visalib,
                        terminator='\n', port=1)

    yield mag_x, mag_y, mag_z

    mag_x.close()
    mag_y.close()
    mag_z.close()


@pytest.fixture(scope='function')
def current_driver(magnet_axes_instances):
    """
    Instantiate AMI430_3D instrument with the three mock instruments
    representing current drivers for the x, y, and z directions.
    """
    mag_x, mag_y, mag_z = magnet_axes_instances

    driver = AMI430_3D("AMI430-3D", mag_x, mag_y, mag_z, field_limit)

    yield driver

    driver.close()


@pytest.fixture(scope='function',
                params=(True, False))
def ami430(request):
    mag = AMI430_VISA('ami430', address='GPIB::1::INSTR', visalib=visalib,
                      terminator='\n', port=1,
                      has_current_rating=request.param)
    yield mag
    mag.close()


# here the original test has a homemade log system that we don't want to
# reproduce / write tests for. Instead, we use normal logging from our
# instrument.visa module
iostream = io.StringIO()
logger = logging.getLogger('qcodes.instrument.visa')
logger.setLevel(logging.DEBUG)
formatter = logging.Formatter('%(created)s - %(message)s')
lh = logging.StreamHandler(iostream)
logger.addHandler(lh)
lh.setLevel(logging.DEBUG)
lh.setFormatter(formatter)


random_coordinates = {
    "cartesian": tuples(
        floats(min_value=0, max_value=1),  # x
        floats(min_value=0, max_value=1),  # y
        floats(min_value=0, max_value=1)  # z
    ),
    "spherical": tuples(
        floats(min_value=0, max_value=1),  # r
        floats(min_value=0, max_value=180),  # theta
        floats(min_value=0, max_value=180)  # phi
    ),
    "cylindrical": tuples(
        floats(min_value=0, max_value=1),  # rho
        floats(min_value=0, max_value=180),  # phi
        floats(min_value=0, max_value=1)  # z
    )
}


@given(set_target=random_coordinates["cartesian"])
@settings(max_examples=10)
def test_cartesian_sanity(current_driver, set_target):
    """
    A sanity check to see if the driver remember vectors in any random
    configuration in cartesian coordinates
    """
    current_driver.cartesian(set_target)
    get_target = current_driver.cartesian()

    assert np.allclose(set_target, get_target)

    # test that we can get the individual coordinates
    x = current_driver.x()
    y = current_driver.y()
    z = current_driver.z()
    assert np.allclose(set_target, [x, y, z])


@given(set_target=random_coordinates["spherical"])
@settings(max_examples=10)
def test_spherical_sanity(current_driver, set_target):
    """
    A sanity check to see if the driver remember vectors in any random
    configuration in spherical coordinates
    """
    current_driver.spherical(set_target)
    get_target = current_driver.spherical()

    assert np.allclose(set_target, get_target)

    # test that we can get the individual coordinates
    r = current_driver.field()
    theta = current_driver.theta()
    phi = current_driver.phi()
    assert np.allclose(set_target, [r, theta, phi])


@given(set_target=random_coordinates["cylindrical"])
@settings(max_examples=10)
def test_cylindrical_sanity(current_driver, set_target):
    """
    A sanity check to see if the driver remember vectors in any random
    configuration in cylindrical coordinates
    """
    current_driver.cylindrical(set_target)
    get_target = current_driver.cylindrical()

    assert np.allclose(set_target, get_target)

    # test that we can get the individual coordinates
    rho = current_driver.rho()
    z = current_driver.z()
    phi = current_driver.phi()
    assert np.allclose(set_target, [rho, phi, z])


@given(set_target=random_coordinates["cartesian"])
@settings(max_examples=10)
def test_cartesian_setpoints(current_driver, set_target):
    """
    Check that the individual x, y, z instruments are getting the set
    points as intended. This test is very similar to the sanity test, but
    adds in the FieldVector as well.
    """
    current_driver.cartesian(set_target)

    x = current_driver.x()
    y = current_driver.y()
    z = current_driver.z()

    get_target = dict(zip(('x', 'y', 'z'), (x, y, z)))

    set_vector = FieldVector(*set_target)
    get_vector = FieldVector(**get_target)
    assert set_vector.is_equal(get_vector)


@given(set_target=random_coordinates["spherical"])
@settings(max_examples=10)
def test_spherical_setpoints(current_driver, set_target):
    """
    Check that the individual x, y, z instruments are getting the set
    points as intended. This test is very similar to the sanity test, but
    adds in the FieldVector as well.
    """
    current_driver.spherical(set_target)

    r = current_driver.field()
    theta = current_driver.theta()
    phi = current_driver.phi()

    get_target = dict(zip(('r', 'theta', 'phi'), (r, theta, phi)))
    set_target = dict(zip(('r', 'theta', 'phi'), set_target))

    set_vector = FieldVector(**set_target)
    get_vector = FieldVector(**get_target)
    assert set_vector.is_equal(get_vector)


@given(set_target=random_coordinates["cylindrical"])
@settings(max_examples=10, deadline=500)
def test_cylindrical_setpoints(current_driver, set_target):
    """
    Check that the individual x, y, z instruments are getting the set
    points as intended. This test is very similar to the sanity test, but
    adds in the FieldVector as well.
    """
    current_driver.cylindrical(set_target)

    rho = current_driver.rho()
    z = current_driver.z()
    phi = current_driver.phi()

    get_target = dict(zip(('rho', 'phi', 'z'), (rho, phi, z)))
    set_target = dict(zip(('rho', 'phi', 'z'), set_target))

    set_vector = FieldVector(**set_target)
    get_vector = FieldVector(**get_target)
    assert set_vector.is_equal(get_vector)


@given(set_target=random_coordinates["cartesian"])
@settings(max_examples=10, deadline=500)
def test_measured(current_driver, set_target):
    """
    Simply call the measurement methods and verify that no exceptions
    are raised.
    """
    current_driver.cartesian(set_target)

    cartesian = current_driver.cartesian_measured()

    cartesian_x = current_driver.x_measured()
    cartesian_y = current_driver.y_measured()
    cartesian_z = current_driver.z_measured()

    assert np.allclose(cartesian, [cartesian_x, cartesian_y, cartesian_z])
    assert FieldVector(*set_target).is_equal(FieldVector(x=cartesian_x,
                                                         y=cartesian_y,
                                                         z=cartesian_z))

    spherical = current_driver.spherical_measured()
    spherical_field = current_driver.field_measured()
    spherical_theta = current_driver.theta_measured()
    spherical_phi = current_driver.phi_measured()

    assert FieldVector(*set_target).is_equal(FieldVector(
        r=spherical_field,
        theta=spherical_theta,
        phi=spherical_phi)
    )
    assert np.allclose(spherical,
                       [spherical_field, spherical_theta, spherical_phi])

    cylindrical = current_driver.cylindrical_measured()
    cylindrical_rho = current_driver.rho_measured()

    assert FieldVector(*set_target).is_equal(FieldVector(rho=cylindrical_rho,
                                                         phi=spherical_phi,
                                                         z=cartesian_z))
    assert np.allclose(cylindrical, [cylindrical_rho,
                                     spherical_phi,
                                     cartesian_z])


def get_ramp_down_order(messages: List[str]) -> List[str]:
    order = []

    for msg in messages:
        if "CONF:FIELD:TARG" not in msg:
            continue

        g = re.search(r"\[(.*).*\] Writing: CONF:FIELD:TARG", msg)
        if g is None:
            raise RuntimeError(
                f"No match found in {msg!r} when getting ramp down order")
        name = g.groups()[0]
        order.append(name)

    return order


def test_ramp_down_first(current_driver, caplog):
    """
    To prevent quenching of the magnets, we need the driver to always
    be within the field limits. Part of the strategy of making sure
    that this is the case includes always performing ramp downs
    first. For example, if magnets x and z need to be ramped up, while
    magnet y needs to be ramped down, ramp down magnet y first and
    then ramp up x and z.  This is tested here.
    """
    names = ["x", "y", "z"]
    set_point = np.array([0.3, 0.4, 0.5])
    # Put the magnets in a well defined state
    current_driver.cartesian(set_point)
    # We begin with ramping down x first while ramping up y and z
    delta = np.array([-0.1, 0.1, 0.1])

    log_name = 'qcodes.instrument.base'

    with caplog.at_level(logging.DEBUG, logger=log_name):
        for count, ramp_down_name in enumerate(names):
            # The second iteration will ramp down y while ramping up x and z.
            set_point += np.roll(delta, count)
            # Check if y is adjusted first.
            # We will perform the same test with z in the third iteration

            # clear the message stream
            caplog.clear()

            # make a ramp
            current_driver.cartesian(set_point)
            # get the logging outputs from the instruments.
            messages = [record.message for record in caplog.records]
            # get the order in which the ramps down occur
            order = get_ramp_down_order(messages)
            # the first one should be the one for which delta < 0
            assert order[0][0] == names[count]


def test_field_limit_exception(current_driver):
    """
    Test that an exception is raised if we intentionally set the field
    beyond the limits. Together with the no_test_ramp_down_first test
    this should prevent us from ever exceeding set point limits.  In
    this test we generate a regular grid in three-D and assert that
    the driver can be set to a set point if any of of the requirements
    given by field_limit is satisfied. An error *must* be raised if
    none of the safety limits are satisfied.
    """
    x = np.linspace(-3, 3, 11)
    y = np.copy(x)
    z = np.copy(x)
    set_points = zip(*[i.flatten() for i in np.meshgrid(x, y, z)])

    for set_point in set_points:
        should_not_raise = any([is_safe(*set_point)
                                for is_safe in field_limit])

        if should_not_raise:
            current_driver.cartesian(set_point)
        else:
            with pytest.raises(Exception) as excinfo:
                current_driver.cartesian(set_point)

            assert "field would exceed limit" in excinfo.value.args[0]
            assert not all([a == b for a, b in zip(
                current_driver.cartesian(), set_point
            )])


def test_cylindrical_poles(current_driver):
    """
    Test that the phi coordinate is remembered even if the resulting
    vector is equivalent to the null vector
    """
    rho, phi, z = 0.4, 30.0, 0.5
    # This is equivalent to the null vector
    current_driver.cylindrical((0.0, phi, 0.0))
    current_driver.rho(rho)
    current_driver.z(z)

    # after setting the rho and z values we should have the vector as
    # originally intended.
    rho_m, phi_m, z_m = current_driver.cylindrical()

    assert np.allclose([rho_m, phi_m, z_m], [rho, phi, z])


def test_spherical_poles(current_driver):
    """
    Test that the theta and phi coordinates are remembered even if the
    resulting vector is equivalent to the null vector
    """

    field, theta, phi = 0.5, 30.0, 50.0
    # If field=0, then this is equivalent to the null vector
    current_driver.spherical((0.0, theta, phi))
    # x, y, z = (0, 0, 0)
    current_driver.field(field)

    # after setting the field we should have the vector as
    # originally intended.
    field_m, theta_m, phi_m = current_driver.spherical()
    assert np.allclose([field_m, theta_m, phi_m], [field, theta, phi])


def test_warning_increased_max_ramp_rate():
    """
    Test that a warning is raised if we increase the maximum current
    ramp rate. We want the user to be really sure what he or she is
    doing, as this could risk quenching the magnet
    """
    max_ramp_rate = AMI430_VISA._DEFAULT_CURRENT_RAMP_LIMIT
    # Increasing the maximum ramp rate should raise a warning
    target_ramp_rate = max_ramp_rate + 0.01

    with pytest.warns(AMI430Warning,
                      match="Increasing maximum ramp rate") as excinfo:
        inst = AMI430_VISA("testing_increased_max_ramp_rate",
                           address='GPIB::4::INSTR', visalib=visalib,
                           terminator='\n', port=1,
                           current_ramp_limit=target_ramp_rate)
        assert len(excinfo) >= 1  # Check we at least one warning.
        inst.close()


def test_ramp_rate_exception(current_driver):
    """
    Test that an exception is raised if we try to set the ramp rate
    to a higher value than is allowed
    """
    max_ramp_rate = AMI430_VISA._DEFAULT_CURRENT_RAMP_LIMIT
    target_ramp_rate = max_ramp_rate + 0.01
    ix = current_driver._instrument_x

    with pytest.raises(Exception) as excinfo:
        ix.ramp_rate(target_ramp_rate)

        errmsg = "must be between 0 and {} inclusive".format(max_ramp_rate)

        assert errmsg in excinfo.value.args[0]


def test_blocking_ramp_parameter(current_driver, caplog):

    assert current_driver.block_during_ramp() is True

    log_name = 'qcodes.instrument.base'

    with caplog.at_level(logging.DEBUG, logger=log_name):
        current_driver.cartesian((0, 0, 0))
        caplog.clear()
        current_driver.cartesian((0, 0, 1))

        messages = [record.message for record in caplog.records]
        assert messages[-1] == '[z(AMI430_VISA)] Finished blocking ramp'
        assert messages[-6] == \
            '[z(AMI430_VISA)] Starting blocking ramp of z to 1.0'

        caplog.clear()
        current_driver.block_during_ramp(False)
        current_driver.cartesian((0, 0, 0))
        messages = [record.message for record in caplog.records]

        assert len([mssg for mssg in messages if 'blocking' in mssg]) == 0


<<<<<<< HEAD
def test_current_and_field_params_interlink_at_init(ami430):
    """
    Test that the values of the ``coil_constant``-dependent parameters
    are correctly proportional to each other at the initialization of the
    instrument driver.
    """
    coil_constant = ami430.coil_constant()
    current_ramp_limit = ami430.current_ramp_limit()
    field_ramp_limit = ami430.field_ramp_limit()
    current_limit = ami430.current_limit()
    field_limit = ami430.field_limit()

    np.testing.assert_almost_equal(
        field_ramp_limit, current_ramp_limit*coil_constant)

    np.testing.assert_almost_equal(
        field_limit, current_limit*coil_constant)


def test_current_and_field_params_interlink__change_current_ramp_limit(ami430):
    """
    Test that after changing ``current_ramp_limit``, the values of the
    ``field_*`` parameters change proportionally, ``coil__constant`` remains
    the same. At the end just ensure that the values of the
    ``coil_constant``-dependent parameters are correctly proportional to each
    other.
    """
    coil_constant_old = ami430.coil_constant()
    current_ramp_limit_old = ami430.current_ramp_limit()
    field_ramp_limit_old = ami430.field_ramp_limit()
    current_limit_old = ami430.current_limit()
    field_limit_old = ami430.field_limit()

    current_ramp_limit_new = current_ramp_limit_old * 0.9

    ami430.current_ramp_limit(current_ramp_limit_new)

    field_ramp_limit_new_expected = field_ramp_limit_old * 0.9

    current_ramp_limit = ami430.current_ramp_limit()
    field_ramp_limit = ami430.field_ramp_limit()
    coil_constant = ami430.coil_constant()
    current_limit = ami430.current_limit()
    field_limit = ami430.field_limit()

    # The following parameters are expected to change
    np.testing.assert_almost_equal(
        current_ramp_limit, current_ramp_limit_new)
    np.testing.assert_almost_equal(
        field_ramp_limit, field_ramp_limit_new_expected)

    # The following parameters are not expected to change
    np.testing.assert_almost_equal(
        coil_constant, coil_constant_old)
    np.testing.assert_almost_equal(
        current_limit, current_limit_old)
    np.testing.assert_almost_equal(
        field_limit, field_limit_old)

    # Proportions are expected to hold between field and current parameters
    np.testing.assert_almost_equal(
        field_ramp_limit, current_ramp_limit*coil_constant)
    np.testing.assert_almost_equal(
        field_limit, current_limit*coil_constant)


def test_current_and_field_params_interlink__change_field_ramp_limit(ami430):
    """
    Test that after changing ``field_ramp_limit``, the values of the
    ``current_*`` parameters change proportionally, ``coil__constant`` remains
    the same. At the end just ensure that the values of the
    ``coil_constant``-dependent parameters are correctly proportional to each
    other.
    """
    coil_constant_old = ami430.coil_constant()
    current_ramp_limit_old = ami430.current_ramp_limit()
    field_ramp_limit_old = ami430.field_ramp_limit()
    current_limit_old = ami430.current_limit()
    field_limit_old = ami430.field_limit()

    field_ramp_limit_new = field_ramp_limit_old * 0.9

    ami430.field_ramp_limit(field_ramp_limit_new)

    current_ramp_limit_new_expected = current_ramp_limit_old * 0.9

    current_ramp_limit = ami430.current_ramp_limit()
    field_ramp_limit = ami430.field_ramp_limit()
    coil_constant = ami430.coil_constant()
    current_limit = ami430.current_limit()
    field_limit = ami430.field_limit()

    # The following parameters are expected to change
    np.testing.assert_almost_equal(
        field_ramp_limit, field_ramp_limit_new)
    np.testing.assert_almost_equal(
        current_ramp_limit, current_ramp_limit_new_expected)

    # The following parameters are not expected to change
    np.testing.assert_almost_equal(
        coil_constant, coil_constant_old)
    np.testing.assert_almost_equal(
        current_limit, current_limit_old)
    np.testing.assert_almost_equal(
        field_limit, field_limit_old)

    # Proportions are expected to hold between field and current parameters
    np.testing.assert_almost_equal(
        field_ramp_limit, current_ramp_limit*coil_constant)
    np.testing.assert_almost_equal(
        field_limit, current_limit*coil_constant)


def test_current_and_field_params_interlink__change_coil_constant(ami430):
    """
    Test that after changing ``change_coil_constant``, the values of the
    ``current_*`` parameters remain the same while the values of the
    ``field_*`` parameters change proportionally. At the end just ensure that
    the values of the ``coil_constant``-dependent parameters are correctly
    proportional to each other.
    """
    coil_constant_old = ami430.coil_constant()
    current_ramp_limit_old = ami430.current_ramp_limit()
    field_ramp_limit_old = ami430.field_ramp_limit()
    current_limit_old = ami430.current_limit()
    field_limit_old = ami430.field_limit()

    coil_constant_new = coil_constant_old * 3

    ami430.coil_constant(coil_constant_new)

    current_ramp_limit_new_expected = current_ramp_limit_old
    current_limit_new_expected = current_limit_old
    field_ramp_limit_new_expected = field_ramp_limit_old * 3
    field_limit_new_expected = field_limit_old * 3

    current_ramp_limit = ami430.current_ramp_limit()
    field_ramp_limit = ami430.field_ramp_limit()
    coil_constant = ami430.coil_constant()
    current_limit = ami430.current_limit()
    field_limit = ami430.field_limit()

    # The following parameters are expected to change
    np.testing.assert_almost_equal(
        coil_constant, coil_constant_new)
    np.testing.assert_almost_equal(
        current_ramp_limit, current_ramp_limit_new_expected)
    np.testing.assert_almost_equal(
        field_ramp_limit, field_ramp_limit_new_expected)
    np.testing.assert_almost_equal(
        current_limit, current_limit_new_expected)
    np.testing.assert_almost_equal(
        field_limit, field_limit_new_expected)

    # Proportions are expected to hold between field and current parameters
    np.testing.assert_almost_equal(
        field_ramp_limit, current_ramp_limit*coil_constant)
    np.testing.assert_almost_equal(
        field_limit, current_limit*coil_constant)
=======
def _parametrization_kwargs():
    kwargs = {'argvalues': [], 'ids': []}

    for type_constructor, type_name in zip(
        ((int, float)
         + numpy_concrete_ints
         + numpy_non_concrete_ints_instantiable
         + numpy_concrete_floats
         + numpy_non_concrete_floats_instantiable),
        (['int', 'float']
         + [str(t) for t in numpy_concrete_ints]
         + [str(t) for t in numpy_non_concrete_ints_instantiable]
         + [str(t) for t in numpy_concrete_floats]
         + [str(t) for t in numpy_non_concrete_floats_instantiable])
    ):
        kwargs['argvalues'].append(type_constructor(2.2))
        kwargs['ids'].append(type_name)

    return kwargs


@pytest.mark.parametrize('field_limit', **_parametrization_kwargs())
def test_numeric_field_limit(magnet_axes_instances, field_limit, request):
    mag_x, mag_y, mag_z = magnet_axes_instances
    ami = AMI430_3D("AMI430-3D", mag_x, mag_y, mag_z, field_limit)
    request.addfinalizer(ami.close)

    assert isinstance(ami._field_limit, float)

    target_within_limit = (field_limit * 0.95, 0, 0)
    ami.cartesian(target_within_limit)

    target_outside_limit = (field_limit * 1.05, 0, 0)
    with pytest.raises(ValueError,
                       match='_set_fields aborted; field would exceed limit'):
        ami.cartesian(target_outside_limit)
>>>>>>> 44237c7b
<|MERGE_RESOLUTION|>--- conflicted
+++ resolved
@@ -455,7 +455,6 @@
         assert len([mssg for mssg in messages if 'blocking' in mssg]) == 0
 
 
-<<<<<<< HEAD
 def test_current_and_field_params_interlink_at_init(ami430):
     """
     Test that the values of the ``coil_constant``-dependent parameters
@@ -615,7 +614,8 @@
         field_ramp_limit, current_ramp_limit*coil_constant)
     np.testing.assert_almost_equal(
         field_limit, current_limit*coil_constant)
-=======
+
+
 def _parametrization_kwargs():
     kwargs = {'argvalues': [], 'ids': []}
 
@@ -651,5 +651,4 @@
     target_outside_limit = (field_limit * 1.05, 0, 0)
     with pytest.raises(ValueError,
                        match='_set_fields aborted; field would exceed limit'):
-        ami.cartesian(target_outside_limit)
->>>>>>> 44237c7b
+        ami.cartesian(target_outside_limit)