import pytest

import os
from time import sleep
import json

from hypothesis import given, settings
import hypothesis.strategies as hst
import numpy as np
from numpy.testing import assert_array_equal, assert_allclose

from qcodes.tests.common import retry_until_does_not_throw

import qcodes as qc
from qcodes.dataset.data_export import get_data_by_id
from qcodes.dataset.measurements import Measurement
from qcodes.dataset.experiment_container import new_experiment
from qcodes.tests.instrument_mocks import DummyInstrument, \
    DummyChannelInstrument, setpoint_generator
from qcodes.dataset.param_spec import ParamSpec
from qcodes.dataset.sqlite_base import atomic_transaction
from qcodes.instrument.parameter import ArrayParameter, Parameter
from qcodes.dataset.legacy_import import import_dat_file
from qcodes.dataset.data_set import load_by_id
<<<<<<< HEAD
from qcodes.tests.common import retry_until_does_not_throw
=======
from qcodes.instrument.parameter import expand_setpoints_helper
from qcodes.utils.validators import Arrays
>>>>>>> 5bd71370
# pylint: disable=unused-import
from qcodes.tests.dataset.temporary_databases import (empty_temp_db,
                                                      experiment)
from qcodes.tests.test_station import set_default_station_to_none


@pytest.fixture  # scope is "function" per default
def DAC():
    dac = DummyInstrument('dummy_dac', gates=['ch1', 'ch2'])
    yield dac
    dac.close()


@pytest.fixture
def DMM():
    dmm = DummyInstrument('dummy_dmm', gates=['v1', 'v2'])
    yield dmm
    dmm.close()


@pytest.fixture
def channel_array_instrument():
    channelarrayinstrument = DummyChannelInstrument('dummy_channel_inst')
    yield channelarrayinstrument
    channelarrayinstrument.close()


@pytest.fixture
def SpectrumAnalyzer():
    """
    Yields a DummyInstrument that holds ArrayParameters returning
    different types
    """

    class Spectrum(ArrayParameter):

        def __init__(self, name, instrument):
            super().__init__(name=name,
                             shape=(1,),  # this attribute should be removed
                             label='Flower Power Spectrum',
                             unit='V/sqrt(Hz)',
                             setpoint_names=('Frequency',),
                             setpoint_units=('Hz',))

            self.npts = 100
            self.start = 0
            self.stop = 2e6
            self._instrument = instrument

        def get_raw(self):
            # This is how it should be: the setpoints are generated at the
            # time we get. But that will of course not work with the old Loop
            self.setpoints = (tuple(np.linspace(self.start, self.stop,
                                                self.npts)),)
            # not the best SA on the market; it just returns noise...
            return np.random.randn(self.npts)

    class MultiDimSpectrum(ArrayParameter):

        def __init__(self, name, instrument):
            self.start = 0
            self.stop = 2e6
            self.npts = (100, 50, 20)
            sp1 = np.linspace(self.start, self.stop,
                              self.npts[0])
            sp2 = np.linspace(self.start, self.stop,
                              self.npts[1])
            sp3 = np.linspace(self.start, self.stop,
                              self.npts[2])
            setpoints = setpoint_generator(sp1, sp2, sp3)

            super().__init__(name=name,
                             instrument=instrument,
                             setpoints=setpoints,
                             shape=(100, 50, 20),
                             label='Flower Power Spectrum in 3D',
                             unit='V/sqrt(Hz)',
                             setpoint_names=('Frequency0', 'Frequency1',
                                             'Frequency2'),
                             setpoint_units=('Hz', 'Other Hz', "Third Hz"))

        def get_raw(self):
            return np.random.randn(*self.npts)

    class ListSpectrum(Spectrum):

        def get_raw(self):
            output = super().get_raw()
            return list(output)

    class TupleSpectrum(Spectrum):

        def get_raw(self):
            output = super().get_raw()
            return tuple(output)

    SA = DummyInstrument('dummy_SA')
    SA.add_parameter('spectrum', parameter_class=Spectrum)
    SA.add_parameter('listspectrum', parameter_class=ListSpectrum)
    SA.add_parameter('tuplespectrum', parameter_class=TupleSpectrum)
    SA.add_parameter('multidimspectrum', parameter_class=MultiDimSpectrum)
    yield SA

    SA.close()


def test_register_parameter_numbers(DAC, DMM):
    """
    Test the registration of scalar QCoDeS parameters
    """

    parameters = [DAC.ch1, DAC.ch2, DMM.v1, DMM.v2]
    not_parameters = ['', 'Parameter', 0, 1.1, Measurement]

    meas = Measurement()

    for not_a_parameter in not_parameters:
        with pytest.raises(ValueError):
            meas.register_parameter(not_a_parameter)

    my_param = DAC.ch1
    meas.register_parameter(my_param)
    assert len(meas.parameters) == 1
    paramspec = meas.parameters[str(my_param)]
    assert paramspec.name == str(my_param)
    assert paramspec.label == my_param.label
    assert paramspec.unit == my_param.unit
    assert paramspec.type == 'numeric'

    # registering the same parameter twice should lead
    # to a replacement/update, but also change the
    # parameter order behind the scenes
    # (to allow us to re-register a parameter with new
    # setpoints)

    my_param.unit = my_param.unit + '/s'
    meas.register_parameter(my_param)
    assert len(meas.parameters) == 1
    paramspec = meas.parameters[str(my_param)]
    assert paramspec.name == str(my_param)
    assert paramspec.label == my_param.label
    assert paramspec.unit == my_param.unit
    assert paramspec.type == 'numeric'

    for parameter in parameters:
        with pytest.raises(ValueError):
            meas.register_parameter(my_param, setpoints=(parameter,))
        with pytest.raises(ValueError):
            meas.register_parameter(my_param, basis=(parameter,))

    meas.register_parameter(DAC.ch2)
    meas.register_parameter(DMM.v1)
    meas.register_parameter(DMM.v2)
    meas.register_parameter(my_param, basis=(DAC.ch2,),
                            setpoints=(DMM.v1, DMM.v2))

    assert list(meas.parameters.keys()) == [str(DAC.ch2),
                                            str(DMM.v1), str(DMM.v2),
                                            str(my_param)]
    paramspec = meas.parameters[str(my_param)]
    assert paramspec.name == str(my_param)
    assert paramspec.inferred_from == ', '.join([str(DAC.ch2)])
    assert paramspec.depends_on == ', '.join([str(DMM.v1), str(DMM.v2)])

    meas = Measurement()

    meas.register_parameter(DAC.ch1)
    meas.register_parameter(DAC.ch2, setpoints=(DAC.ch1,))
    with pytest.raises(ValueError):
        meas.register_parameter(DMM.v1, setpoints=(DAC.ch2,))


def test_register_custom_parameter(DAC):
    """
    Test the registration of custom parameters
    """
    meas = Measurement()

    name = 'V_modified'
    unit = 'V^2'
    label = 'square of the voltage'

    meas.register_custom_parameter(name, label, unit)

    assert len(meas.parameters) == 1
    assert isinstance(meas.parameters[name], ParamSpec)
    assert meas.parameters[name].unit == unit
    assert meas.parameters[name].label == label
    assert meas.parameters[name].type == 'numeric'

    newunit = 'V^3'
    newlabel = 'cube of the voltage'

    meas.register_custom_parameter(name, newlabel, newunit)

    assert len(meas.parameters) == 1
    assert isinstance(meas.parameters[name], ParamSpec)
    assert meas.parameters[name].unit == newunit
    assert meas.parameters[name].label == newlabel

    with pytest.raises(ValueError):
        meas.register_custom_parameter(name, label, unit,
                                       setpoints=(DAC.ch1,))
    with pytest.raises(ValueError):
        meas.register_custom_parameter(name, label, unit,
                                       basis=(DAC.ch2,))

    meas.register_parameter(DAC.ch1)
    meas.register_parameter(DAC.ch2)
    meas.register_custom_parameter('strange_dac')

    meas.register_custom_parameter(name, label, unit,
                                   setpoints=(DAC.ch1, str(DAC.ch2)),
                                   basis=('strange_dac',))

    assert len(meas.parameters) == 4
    parspec = meas.parameters[name]
    assert parspec.inferred_from == 'strange_dac'
    assert parspec.depends_on == ', '.join([str(DAC.ch1), str(DAC.ch2)])

    with pytest.raises(ValueError):
        meas.register_custom_parameter('double dependence',
                                       'label', 'unit', setpoints=(name,))


def test_unregister_parameter(DAC, DMM):
    """
    Test the unregistering of parameters.
    """

    DAC.add_parameter('impedance',
                      get_cmd=lambda: 5)

    meas = Measurement()

    meas.register_parameter(DAC.ch2)
    meas.register_parameter(DMM.v1)
    meas.register_parameter(DMM.v2)
    meas.register_parameter(DAC.ch1, basis=(DMM.v1, DMM.v2),
                            setpoints=(DAC.ch2,))

    with pytest.raises(ValueError):
        meas.unregister_parameter(DAC.ch2)
    with pytest.raises(ValueError):
        meas.unregister_parameter(str(DAC.ch2))
    with pytest.raises(ValueError):
        meas.unregister_parameter(DMM.v1)
    with pytest.raises(ValueError):
        meas.unregister_parameter(DMM.v2)

    meas.unregister_parameter(DAC.ch1)
    assert list(meas.parameters.keys()) == [str(DAC.ch2), str(DMM.v1),
                                            str(DMM.v2)]

    meas.unregister_parameter(DAC.ch2)
    assert list(meas.parameters.keys()) == [str(DMM.v1), str(DMM.v2)]

    not_parameters = [DAC, DMM, 0.0, 1]
    for notparam in not_parameters:
        with pytest.raises(ValueError):
            meas.unregister_parameter(notparam)

    # unregistering something not registered should silently "succeed"
    meas.unregister_parameter('totes_not_registered')
    meas.unregister_parameter(DAC.ch2)
    meas.unregister_parameter(DAC.ch2)


@pytest.mark.usefixtures("experiment")
def test_adding_scalars_as_array_raises(DAC):
    """
    Test that adding scalars to an array type parameter raises
    """
    meas = Measurement()
    meas.register_parameter(DAC.ch1, paramtype='array')
    meas.register_parameter(DAC.ch2, paramtype='array')

    with meas.run() as datasaver:
        with pytest.raises(ValueError):
            datasaver.add_result((DAC.ch1, DAC.ch1()),
                                 (DAC.ch2, DAC.ch2()))


@pytest.mark.usefixtures("experiment")
def test_mixing_array_and_numeric_raises(DAC):
    """
    Test that mixing array and numeric types raises
    """
    meas = Measurement()
    meas.register_parameter(DAC.ch1, paramtype='numeric')
    meas.register_parameter(DAC.ch2, paramtype='array')

    with meas.run() as datasaver:
        with pytest.raises(RuntimeError):
            datasaver.add_result((DAC.ch1, np.array([DAC.ch1(), DAC.ch1()])),
                                 (DAC.ch2, np.array([DAC.ch2(), DAC.ch1()])))


def test_measurement_name(experiment, DAC, DMM):
    fmt = experiment.format_string
    exp_id = experiment.exp_id

    name = 'yolo'

    meas = Measurement()
    meas.name = name

    meas.register_parameter(DAC.ch1)
    meas.register_parameter(DMM.v1, setpoints=[DAC.ch1])

    with meas.run() as datasaver:
        run_id = datasaver.run_id
        expected_name = fmt.format(name, exp_id, run_id)
        assert datasaver.dataset.dsi.writer.table_name == expected_name


@settings(deadline=None)
@given(wp=hst.one_of(hst.integers(), hst.floats(allow_nan=False),
                     hst.text()))
@pytest.mark.usefixtures("empty_temp_db")
def test_setting_write_period(wp):
    new_experiment('firstexp', sample_name='no sample')
    meas = Measurement()

    if isinstance(wp, str):
        with pytest.raises(ValueError):
            meas.write_period = wp
    elif wp < 1e-3:
        with pytest.raises(ValueError):
            meas.write_period = wp
    else:
        meas.write_period = wp
        assert meas._write_period == float(wp)

        with meas.run() as datasaver:
            assert datasaver.write_period == float(wp)


@pytest.mark.usefixtures("experiment")
def test_method_chaining(DAC):
    meas = (
        Measurement()
            .register_parameter(DAC.ch1)
            .register_custom_parameter(name='freqax',
                                       label='Frequency axis',
                                       unit='Hz')
            .add_before_run((lambda: None), ())
            .add_after_run((lambda: None), ())
            .add_subscriber((lambda values, idx, state: None), state=[])
    )


@pytest.mark.usefixtures("experiment")
@settings(deadline=None)
@given(words=hst.lists(elements=hst.text(), min_size=4, max_size=10))
def test_enter_and_exit_actions(DAC, words):
    # we use a list to check that the functions executed
    # in the correct order

    def action(lst, word):
        lst.append(word)

    meas = Measurement()
    meas.register_parameter(DAC.ch1)

    testlist = []

    splitpoint = round(len(words) / 2)
    for n in range(splitpoint):
        meas.add_before_run(action, (testlist, words[n]))
    for m in range(splitpoint, len(words)):
        meas.add_after_run(action, (testlist, words[m]))

    assert len(meas.enteractions) == splitpoint
    assert len(meas.exitactions) == len(words) - splitpoint

    with meas.run() as _:
        assert testlist == words[:splitpoint]

    assert testlist == words

    meas = Measurement()

    with pytest.raises(ValueError):
        meas.add_before_run(action, 'no list!')
    with pytest.raises(ValueError):
        meas.add_after_run(action, testlist)


def test_subscriptions(experiment, DAC, DMM, request):
    """
    Test that subscribers are called at the moment the data is flushed to
    database

    Note that for the purpose of this test, flush_data_to_database method is
    called explicitly instead of waiting for the data to be flushed
    automatically after the write_period passes after a add_result call.
    """

    def collect_all_results(results, length, state):
        """
        Updates the *state* to contain all the *results* acquired
        during the experiment run
        """
        # Due to the fact that by default subscribers only hold 1 data value
        # in their internal queue, this assignment should work (i.e. not
        # overwrite values in the "state" object) assuming that at the start
        # of the experiment both the dataset and the *state* objects have
        # the same length.
        state[length] = results

    def collect_values_larger_than_7(results, length, state):
        """
        Appends to the *state* only the values from *results*
        that are larger than 7
        """
        for result_tuple in results:
            state += [value for value in result_tuple if value > 7]

    meas = Measurement(exp=experiment)
    meas.register_parameter(DAC.ch1)
    meas.register_parameter(DMM.v1, setpoints=(DAC.ch1,))

    # key is the number of the result tuple,
    # value is the result tuple itself
    all_results_dict = {}
    values_larger_than_7 = []

    meas.add_subscriber(collect_all_results, state=all_results_dict)
    assert len(meas.subscribers) == 1
    meas.add_subscriber(collect_values_larger_than_7,
                        state=values_larger_than_7)
    assert len(meas.subscribers) == 2

    meas.write_period = 0.2

    with meas.run() as datasaver:

        # Assert that the measurement, runner, and datasaver
        # have added subscribers to the dataset
        assert len(datasaver._dataset.dsi.writer.subscribers) == 2

        assert all_results_dict == {}
        assert values_larger_than_7 == []

        dac_vals_and_dmm_vals = list(zip(range(5), range(3, 8)))
        values_larger_than_7__expected = []

        for num in range(5):
            (dac_val, dmm_val) = dac_vals_and_dmm_vals[num]
            values_larger_than_7__expected += \
                [val for val in (dac_val, dmm_val) if val > 7]

            datasaver.add_result((DAC.ch1, dac_val), (DMM.v1, dmm_val))

            # Ensure that data is flushed to the database despite the write
            # period, so that the database triggers are executed, which in turn
            # add data to the queues within the subscribers
            datasaver.flush_data_to_database()

            # In order to make this test deterministic, we need to ensure that
            # just enough time has passed between the moment the data is
            # flushed to database and the "state" object (that is passed to
            # subscriber constructor) has been updated by the corresponding
            # subscriber's callback function. At the moment, there is no robust
            # way to ensure this. The reason is that the subscribers have
            # internal queue which is populated via a trigger call from the SQL
            # database, hence from this "main" thread it is difficult to say
            # whether the queue is empty because the subscriber callbacks have
            # already been executed or because the triggers of the SQL database
            # has not been executed yet.
            #
            # In order to overcome this problem, a special decorator is used to
            # wrap the assertions. This is going to ensure that some time is
            # given to the Subscriber threads to finish exhausting the queue.
            @retry_until_does_not_throw(
                exception_class_to_expect=AssertionError, delay=0.5, tries=10)
            def assert_states_updated_from_callbacks():
                assert values_larger_than_7 == values_larger_than_7__expected
                assert list(all_results_dict.keys()) == \
                       [result_index for result_index in range(1, num + 1 + 1)]

            assert_states_updated_from_callbacks()

    request.addfinalizer(datasaver._dataset.dsi.writer.conn.close)
    request.addfinalizer(datasaver._dataset.dsi.reader.conn.close)

    # Ensure that after exiting the "run()" context,
    # all subscribers get unsubscribed from the dataset
    assert len(datasaver._dataset.dsi.writer.subscribers) == 0

    # Ensure that the triggers for each subscriber
    # have been removed from the database
    get_triggers_sql = "SELECT * FROM sqlite_master WHERE TYPE = 'trigger';"
    triggers = atomic_transaction(
        datasaver._dataset.dsi.writer.conn, get_triggers_sql).fetchall()
    assert len(triggers) == 0


def test_subscribers_called_at_exiting_context_if_queue_is_not_empty(
    experiment, DAC, request):
    """
    Upon quitting the "run()" context, verify that in case the queue is
    not empty, the subscriber's callback is still called on that data.
    This situation is created by setting the minimum length of the queue
    to a number that is larger than the number of value written to the dataset.
    """

    def collect_x_vals(results, length, state):
        """
        Collects first elements of results tuples in *state*
        """
        index_of_x = 0
        state += [res[index_of_x] for res in results]

    meas = Measurement(exp=experiment)
    meas.register_parameter(DAC.ch1)

    collected_x_vals = []

    meas.add_subscriber(collect_x_vals, state=collected_x_vals)

    given_x_vals = [0, 1, 2, 3]

    with meas.run() as datasaver:
        # Set the minimum queue size of the subscriber to more that
        # the total number of values being added to the dataset;
        # this way the subscriber callback is not called before
        # we exit the "run()" context.
        subscriber = list(datasaver.dataset.dsi.writer.subscribers.values())[0]
        subscriber.min_queue_length = int(len(given_x_vals) + 1)

        for x in given_x_vals:
            datasaver.add_result((DAC.ch1, x))
            # Verify that the subscriber callback is not called yet
            assert collected_x_vals == []

    request.addfinalizer(datasaver._dataset.dsi.writer.conn.close)
    request.addfinalizer(datasaver._dataset.dsi.reader.conn.close)

    # Verify that the subscriber callback is finally called
    assert collected_x_vals == given_x_vals


@settings(deadline=None, max_examples=25)
@given(N=hst.integers(min_value=2000, max_value=3000))
def test_subscribers_called_for_all_data_points(experiment, DAC, DMM, N,
                                                request):
    def sub_get_x_vals(results, length, state):
        """
        A list of all x values
        """
        state += [res[0] for res in results]

    def sub_get_y_vals(results, length, state):
        """
        A list of all y values
        """
        state += [res[1] for res in results]

    meas = Measurement(exp=experiment)
    meas.register_parameter(DAC.ch1)
    meas.register_parameter(DMM.v1, setpoints=(DAC.ch1,))

    xvals = []
    yvals = []

    meas.add_subscriber(sub_get_x_vals, state=xvals)
    meas.add_subscriber(sub_get_y_vals, state=yvals)

    given_xvals = range(N)
    given_yvals = range(1, N + 1)

    with meas.run() as datasaver:
        for x, y in zip(given_xvals, given_yvals):
            datasaver.add_result((DAC.ch1, x), (DMM.v1, y))
    request.addfinalizer(datasaver._dataset.dsi.writer.conn.close)
    request.addfinalizer(datasaver._dataset.dsi.reader.conn.close)

    @retry_until_does_not_throw(
                exception_class_to_expect=AssertionError, delay=0, tries=30)
    def assert_x_y_vals():
        assert xvals == list(given_xvals)
        assert yvals == list(given_yvals)

    assert_x_y_vals()


# There is no way around it: this test is slow. We test that write_period
# works and hence we must wait for some time to elapse. Sorry.
@settings(max_examples=5, deadline=None)
@given(breakpoint=hst.integers(min_value=1, max_value=19),
       write_period=hst.floats(min_value=0.1, max_value=1.5),
       set_values=hst.lists(elements=hst.floats(), min_size=20, max_size=20),
       get_values=hst.lists(elements=hst.floats(), min_size=20, max_size=20))
@pytest.mark.usefixtures('set_default_station_to_none')
def test_datasaver_scalars(experiment, DAC, DMM, set_values, get_values,
                           breakpoint, write_period):
    no_of_runs = len(experiment)

    station = qc.Station(DAC, DMM)

    meas = Measurement(station=station)
    meas.write_period = write_period

    assert meas.write_period == write_period

    meas.register_parameter(DAC.ch1)
    meas.register_parameter(DMM.v1, setpoints=(DAC.ch1,))

    with meas.run() as datasaver:
        for set_v, get_v in zip(set_values[:breakpoint],
                                get_values[:breakpoint]):
            datasaver.add_result((DAC.ch1, set_v), (DMM.v1, get_v))

        assert datasaver._dataset.number_of_results == 0
        sleep(write_period * 1.1)
        datasaver.add_result((DAC.ch1, set_values[breakpoint]),
                             (DMM.v1, get_values[breakpoint]))
        assert datasaver.points_written == breakpoint + 1

    assert datasaver.run_id == no_of_runs + 1

    with meas.run() as datasaver:
        with pytest.raises(ValueError):
            datasaver.add_result((DAC.ch2, 1), (DAC.ch2, 2))
        with pytest.raises(ValueError):
            datasaver.add_result((DMM.v1, 0))

    # More assertions of setpoints, labels and units in the DB!


@settings(max_examples=10, deadline=None)
@given(N=hst.integers(min_value=2, max_value=500))
@pytest.mark.usefixtures("empty_temp_db")
def test_datasaver_arrays_lists_tuples(N):
    new_experiment('firstexp', sample_name='no sample')

    meas = Measurement()

    meas.register_custom_parameter(name='freqax',
                                   label='Frequency axis',
                                   unit='Hz')
    meas.register_custom_parameter(name='signal',
                                   label='qubit signal',
                                   unit='Majorana number',
                                   setpoints=('freqax',))

    with meas.run() as datasaver:
        freqax = np.linspace(1e6, 2e6, N)
        signal = np.random.randn(N)

        datasaver.add_result(('freqax', freqax), ('signal', signal))

    assert datasaver.points_written == N

    with meas.run() as datasaver:
        freqax = np.linspace(1e6, 2e6, N)
        signal = np.random.randn(N - 1)

        with pytest.raises(ValueError):
            datasaver.add_result(('freqax', freqax), ('signal', signal))

    meas.register_custom_parameter(name='gate_voltage',
                                   label='Gate tuning potential',
                                   unit='V')
    meas.register_custom_parameter(name='signal',
                                   label='qubit signal',
                                   unit='Majorana flux',
                                   setpoints=('freqax', 'gate_voltage'))

    # save arrays
    with meas.run() as datasaver:
        freqax = np.linspace(1e6, 2e6, N)
        signal = np.random.randn(N)

        datasaver.add_result(('freqax', freqax),
                             ('signal', signal),
                             ('gate_voltage', 0))

    assert datasaver.points_written == N

    # save lists
    with meas.run() as datasaver:
        freqax = list(np.linspace(1e6, 2e6, N))
        signal = list(np.random.randn(N))

        datasaver.add_result(('freqax', freqax),
                             ('signal', signal),
                             ('gate_voltage', 0))

    assert datasaver.points_written == N

    # save tuples
    with meas.run() as datasaver:
        freqax = tuple(np.linspace(1e6, 2e6, N))
        signal = tuple(np.random.randn(N))

        datasaver.add_result(('freqax', freqax),
                             ('signal', signal),
                             ('gate_voltage', 0))

    assert datasaver.points_written == N


@pytest.mark.usefixtures("empty_temp_db")
def test_datasaver_numeric_and_array_paramtype():
    """
    Test saving one parameter with 'numeric' paramtype and one parameter with
    'array' paramtype
    """
    new_experiment('firstexp', sample_name='no sample')

    meas = Measurement()

    meas.register_custom_parameter(name='numeric_1',
                                   label='Magnetic field',
                                   unit='T',
                                   paramtype='numeric')
    meas.register_custom_parameter(name='array_1',
                                   label='Alazar signal',
                                   unit='V',
                                   paramtype='array',
                                   setpoints=('numeric_1',))

    signal = np.random.randn(113)

    with meas.run() as datasaver:
        datasaver.add_result(('numeric_1', 3.75), ('array_1', signal))

    assert datasaver.points_written == 1

    data = datasaver.dataset.get_data(
        *datasaver.dataset.parameters.split(','))
    assert 3.75 == data[0][0]
    assert np.allclose(data[0][1], signal)


@pytest.mark.usefixtures("empty_temp_db")
def test_datasaver_numeric_after_array_paramtype():
    """
    Test that passing values for 'array' parameter in `add_result` before
    passing values for 'numeric' parameter works.
    """
    new_experiment('firstexp', sample_name='no sample')

    meas = Measurement()

    meas.register_custom_parameter(name='numeric_1',
                                   label='Magnetic field',
                                   unit='T',
                                   paramtype='numeric')
    meas.register_custom_parameter(name='array_1',
                                   label='Alazar signal',
                                   unit='V',
                                   paramtype='array',
                                   setpoints=('numeric_1',))

    signal = np.random.randn(113)

    with meas.run() as datasaver:
        # it is important that first comes the 'array' data and then 'numeric'
        datasaver.add_result(('array_1', signal), ('numeric_1', 3.75))

    assert datasaver.points_written == 1

    data = datasaver.dataset.get_data(
        *datasaver.dataset.parameters.split(','))
    assert 3.75 == data[0][0]
    assert np.allclose(data[0][1], signal)


@pytest.mark.usefixtures("experiment")
def test_datasaver_foul_input():
    meas = Measurement()

    meas.register_custom_parameter('foul',
                                   label='something unnatural',
                                   unit='Fahrenheit')

    foul_stuff = [qc.Parameter('foul'), set((1, 2, 3))]

    with meas.run() as datasaver:
        for ft in foul_stuff:
            with pytest.raises(ValueError):
                datasaver.add_result(('foul', ft))


@settings(max_examples=10, deadline=None)
@given(N=hst.integers(min_value=2, max_value=500))
@pytest.mark.usefixtures("empty_temp_db")
def test_datasaver_unsized_arrays(N):
    new_experiment('firstexp', sample_name='no sample')

    meas = Measurement()

    meas.register_custom_parameter(name='freqax',
                                   label='Frequency axis',
                                   unit='Hz')
    meas.register_custom_parameter(name='signal',
                                   label='qubit signal',
                                   unit='Majorana number',
                                   setpoints=('freqax',))
    # note that np.array(some_number) is not the same as the number
    # its also not an array with a shape. Check here that we handle it
    # correctly
    with meas.run() as datasaver:
        freqax = np.linspace(1e6, 2e6, N)
        signal = np.random.randn(N)
        for i in range(N):
            myfreq = np.array(freqax[i])
            mysignal = np.array(signal[i])
            datasaver.add_result(('freqax', myfreq), ('signal', mysignal))

    assert datasaver.points_written == N


@settings(max_examples=5, deadline=None)
@given(N=hst.integers(min_value=5, max_value=500),
       M=hst.integers(min_value=4, max_value=250))
@pytest.mark.usefixtures("experiment")
def test_datasaver_array_parameters(SpectrumAnalyzer, DAC, N, M):
    spectrum = SpectrumAnalyzer.spectrum

    meas = Measurement()

    meas.register_parameter(spectrum)

    assert len(meas.parameters) == 2
    assert meas.parameters[str(spectrum)].depends_on == 'dummy_SA_Frequency'
    assert meas.parameters[str(spectrum)].type == 'numeric'
    assert meas.parameters['dummy_SA_Frequency'].type == 'numeric'

    # Now for a real measurement

    meas = Measurement()

    meas.register_parameter(DAC.ch1)
    meas.register_parameter(spectrum, setpoints=[DAC.ch1])

    assert len(meas.parameters) == 3

    spectrum.npts = M

    with meas.run() as datasaver:
        for set_v in np.linspace(0, 0.01, N):
            datasaver.add_result((DAC.ch1, set_v),
                                 (spectrum, spectrum.get()))

    assert datasaver.points_written == N * M


@settings(max_examples=5, deadline=None)
@given(N=hst.integers(min_value=5, max_value=500),
       M=hst.integers(min_value=4, max_value=250))
@pytest.mark.usefixtures("experiment")
def test_datasaver_arrayparams_lists(SpectrumAnalyzer, DAC, N, M):
    lspec = SpectrumAnalyzer.listspectrum

    meas = Measurement()

    meas.register_parameter(lspec)
    assert len(meas.parameters) == 2
    assert meas.parameters[str(lspec)].depends_on == 'dummy_SA_Frequency'
    assert meas.parameters[str(lspec)].type == 'numeric'
    assert meas.parameters['dummy_SA_Frequency'].type == 'numeric'

    # Now for a real measurement

    meas = Measurement()

    meas.register_parameter(DAC.ch1)
    meas.register_parameter(lspec, setpoints=[DAC.ch1])

    assert len(meas.parameters) == 3

    lspec.npts = M

    with meas.run() as datasaver:
        for set_v in np.linspace(0, 0.01, N):
            datasaver.add_result((DAC.ch1, set_v),
                                 (lspec, lspec.get()))

    assert datasaver.points_written == N * M


@settings(max_examples=5, deadline=None)
@given(N=hst.integers(min_value=5, max_value=500),
       M=hst.integers(min_value=4, max_value=250))
@pytest.mark.usefixtures("experiment")
def test_datasaver_arrayparams_tuples(SpectrumAnalyzer, DAC, N, M):
    tspec = SpectrumAnalyzer.tuplespectrum

    meas = Measurement()

    meas.register_parameter(tspec)
    assert len(meas.parameters) == 2
    assert meas.parameters[str(tspec)].depends_on == 'dummy_SA_Frequency'
    assert meas.parameters[str(tspec)].type == 'numeric'
    assert meas.parameters['dummy_SA_Frequency'].type == 'numeric'

    # Now for a real measurement

    meas = Measurement()

    meas.register_parameter(DAC.ch1)
    meas.register_parameter(tspec, setpoints=[DAC.ch1])

    assert len(meas.parameters) == 3

    tspec.npts = M

    with meas.run() as datasaver:
        for set_v in np.linspace(0, 0.01, N):
            datasaver.add_result((DAC.ch1, set_v),
                                 (tspec, tspec.get()))

    assert datasaver.points_written == N * M


@settings(max_examples=5, deadline=None)
@given(N=hst.integers(min_value=5, max_value=500))
@pytest.mark.usefixtures("experiment")
def test_datasaver_array_parameters_channel(channel_array_instrument,
                                            DAC, N):
    meas = Measurement()

    array_param = channel_array_instrument.A.dummy_array_parameter

    meas.register_parameter(array_param)

    assert len(meas.parameters) == 2
    dependency_name = 'dummy_channel_inst_ChanA_this_setpoint'
    assert meas.parameters[str(array_param)].depends_on == dependency_name
    assert meas.parameters[str(array_param)].type == 'numeric'
    assert meas.parameters[dependency_name].type == 'numeric'

    # Now for a real measurement

    meas = Measurement()

    meas.register_parameter(DAC.ch1)
    meas.register_parameter(array_param, setpoints=[DAC.ch1])

    assert len(meas.parameters) == 3

    M = array_param.shape[0]

    with meas.run() as datasaver:
        for set_v in np.linspace(0, 0.01, N):
            datasaver.add_result((DAC.ch1, set_v),
                                 (array_param, array_param.get()))
    assert datasaver.points_written == N * M

    expected_params = ('dummy_dac_ch1',
                       'dummy_channel_inst_ChanA_this_setpoint',
                       'dummy_channel_inst_ChanA_dummy_array_parameter')
    ds = load_by_id(datasaver.run_id)
    for param in expected_params:
        data = ds.get_data(param)
        assert len(data) == N * M
        assert len(data[0]) == 1
    datadicts = get_data_by_id(datasaver.run_id)
    # one dependent parameter
    assert len(datadicts) == 1
    datadicts = datadicts[0]
    assert len(datadicts) == len(meas.parameters)
    for datadict in datadicts:
        assert datadict['data'].shape == (N * M,)


@settings(max_examples=5, deadline=None)
@given(n=hst.integers(min_value=5, max_value=500))
@pytest.mark.usefixtures("experiment")
def test_datasaver_parameter_with_setpoints(channel_array_instrument,
                                            DAC, n):
    random_seed = 1
    chan = channel_array_instrument.A
    param = chan.dummy_parameter_with_setpoints
    chan.dummy_n_points(n)
    chan.dummy_start(0)
    chan.dummy_stop(100)
    meas = Measurement()
    meas.register_parameter(param)

    assert len(meas.parameters) == 2
    dependency_name = 'dummy_channel_inst_ChanA_dummy_sp_axis'

    assert meas.parameters[str(param)].depends_on == dependency_name
    assert meas.parameters[str(param)].type == 'numeric'
    assert meas.parameters[dependency_name].type == 'numeric'

    # Now for a real measurement
    with meas.run() as datasaver:
        # we seed the random number generator
        # so we can test that we get the expected numbers
        np.random.seed(random_seed)
        datasaver.add_result(*expand_setpoints_helper(param))
    assert datasaver.points_written == n

    expected_params = (dependency_name,
                       'dummy_channel_inst_ChanA_dummy_parameter_with_setpoints')
    ds = load_by_id(datasaver.run_id)
    for param in expected_params:
        data = ds.get_data(param)
        assert len(data) == n
        assert len(data[0]) == 1
    datadict = ds.get_parameter_data()
    assert len(datadict) == 1
    subdata = datadict[
        'dummy_channel_inst_ChanA_dummy_parameter_with_setpoints']
    assert_allclose(subdata[dependency_name],
                    np.linspace(chan.dummy_start(),
                                chan.dummy_stop(),
                                chan.dummy_n_points()))
    np.random.seed(random_seed)
    assert_allclose(subdata['dummy_channel_inst_ChanA_'
                            'dummy_parameter_with_setpoints'],
                    np.random.rand(n))


@pytest.mark.usefixtures("experiment")
def test_datasaver_parameter_with_setpoints_missing_reg_raises(
        channel_array_instrument,
        DAC):
    """
    Test that if for whatever reason new setpoints are added after
    registering but before adding this raises correctly
    """
    chan = channel_array_instrument.A
    param = chan.dummy_parameter_with_setpoints
    chan.dummy_n_points(11)
    chan.dummy_start(0)
    chan.dummy_stop(10)

    old_setpoints = param.setpoints
    param.setpoints = ()
    meas = Measurement()
    meas.register_parameter(param)

    param.setpoints = old_setpoints
    with meas.run() as datasaver:
        with pytest.raises(ValueError, match=r'Can not add a result for dummy_'
                                             r'channel_inst_ChanA_dummy_'
                                             r'sp_axis,'
                                             r' no such parameter registered '
                                             r'in this measurement.'):
            datasaver.add_result(*expand_setpoints_helper(param))


@pytest.mark.usefixtures("experiment")
def test_datasaver_parameter_with_setpoints_reg_but_missing_validator(
        channel_array_instrument,
        DAC):
    """
    Test that if for whatever reason the setpoints are removed between
    registering and adding this raises correctly. This tests tests that
    the parameter validator correctly asserts this.
    """
    chan = channel_array_instrument.A
    param = chan.dummy_parameter_with_setpoints
    chan.dummy_n_points(11)
    chan.dummy_start(0)
    chan.dummy_stop(10)

    meas = Measurement()
    meas.register_parameter(param)

    param.setpoints = ()

    with meas.run() as datasaver:
        with pytest.raises(ValueError, match=r"Shape of output is not"
                                             r" consistent with setpoints."
                                             r" Output is shape "
                                             r"\(<qcodes.instrument.parameter."
                                             r"Parameter: dummy_n_points at "
                                             r"[0-9]+>,\) and setpoints are "
                                             r"shape \(\)', 'getting dummy_"
                                             r"channel_inst_ChanA_dummy_"
                                             r"parameter_with_setpoints"):
            datasaver.add_result(*expand_setpoints_helper(param))


@pytest.mark.usefixtures("experiment")
def test_datasaver_parameter_with_setpoints_reg_but_missing(
        channel_array_instrument,
        DAC):
    """
    Test that if for whatever reason the setpoints are removed between
    registering and adding this raises correctly. This tests that
    the add parameter logic correctly notices a missing dependency
    """
    chan = channel_array_instrument.A
    param = chan.dummy_parameter_with_setpoints
    chan.dummy_n_points(11)
    chan.dummy_start(0)
    chan.dummy_stop(10)

    someparam = Parameter('someparam', vals=Arrays(shape=(10,)))
    old_setpoints = param.setpoints
    param.setpoints = (old_setpoints[0], someparam)

    meas = Measurement()
    meas.register_parameter(param)

    param.setpoints = old_setpoints
    with meas.run() as datasaver:
        with pytest.raises(ValueError, match=r"Can not add this result; "
                                             r"missing setpoint values for "
                                             r"dummy_channel_inst_ChanA_dummy_"
                                             r"parameter_with_setpoints: "
                                             r"\['dummy_channel_inst_ChanA_"
                                             r"dummy_sp_axis', 'someparam'\]"
                                             r". Values only given for \["
                                             r"'dummy_channel_inst_ChanA_dummy_parameter_with_setpoints', "
                                             r"'dummy_channel_inst_ChanA_dummy_sp_axis'\]"):
            datasaver.add_result(*expand_setpoints_helper(param))


@settings(max_examples=5, deadline=None)
@given(N=hst.integers(min_value=5, max_value=500))
@pytest.mark.usefixtures("experiment")
def test_datasaver_array_parameters_array(channel_array_instrument, DAC, N):
    """
    Test that storing array parameters inside a loop with the sqlite
    Array type works as expected
    """
    meas = Measurement()

    array_param = channel_array_instrument.A.dummy_array_parameter

    meas.register_parameter(array_param, paramtype='array')

    assert len(meas.parameters) == 2
    dependency_name = 'dummy_channel_inst_ChanA_this_setpoint'
    assert meas.parameters[str(array_param)].depends_on == dependency_name
    assert meas.parameters[str(array_param)].type == 'array'
    assert meas.parameters[dependency_name].type == 'array'

    # Now for a real measurement

    meas = Measurement()

    meas.register_parameter(DAC.ch1, paramtype='numeric')
    meas.register_parameter(array_param, setpoints=[DAC.ch1], paramtype='array')

    assert len(meas.parameters) == 3

    M = array_param.shape[0]
    dac_datapoints = np.linspace(0, 0.01, N)
    with meas.run() as datasaver:
        for set_v in dac_datapoints:
            datasaver.add_result((DAC.ch1, set_v),
                                 (array_param, array_param.get()))
    assert datasaver.points_written == N
    ds = load_by_id(datasaver.run_id)

    data_num = ds.get_data('dummy_dac_ch1')
    assert len(data_num) == N

    setpoint_arrays = ds.get_data('dummy_channel_inst_ChanA_this_setpoint')
    data_arrays = ds.get_data('dummy_channel_inst_ChanA_dummy_array_parameter')
    assert len(setpoint_arrays) == N
    assert len(data_arrays) == N

    for data_arrays, setpoint_array in zip(data_arrays, setpoint_arrays):
        assert_array_equal(setpoint_array[0], np.linspace(5, 9, 5))
        assert_array_equal(data_arrays[0], np.array([2., 2., 2., 2., 2.]))

    datadicts = get_data_by_id(datasaver.run_id)
    # one dependent parameter
    assert len(datadicts) == 1
    datadicts = datadicts[0]
    assert len(datadicts) == len(meas.parameters)
    for datadict in datadicts:
        if datadict['name'] == 'dummy_dac_ch1':
            expected_data = np.repeat(dac_datapoints, M)
        if datadict['name'] == 'dummy_channel_inst_ChanA_this_setpoint':
            expected_data = np.tile(np.linspace(5, 9, 5), N)
        if datadict['name'] == 'dummy_channel_inst_ChanA_dummy_array_parameter':
            expected_data = np.empty(N * M)
            expected_data[:] = 2.
        assert_allclose(datadict['data'], expected_data)

        assert datadict['data'].shape == (N * M,)


def test_datasaver_multidim_array(experiment):  # noqa: F811
    """
    Test that inserting multidim parameters as arrays works as expected
    """
    meas = Measurement(experiment)
    size1 = 10
    size2 = 15

    data_mapping = {name: i for i, name in
                    zip(range(4), ['x1', 'x2', 'y1', 'y2'])}

    x1 = qc.ManualParameter('x1')
    x2 = qc.ManualParameter('x2')
    y1 = qc.ManualParameter('y1')
    y2 = qc.ManualParameter('y2')

    meas.register_parameter(x1, paramtype='array')
    meas.register_parameter(x2, paramtype='array')
    meas.register_parameter(y1, setpoints=[x1, x2], paramtype='array')
    meas.register_parameter(y2, setpoints=[x1, x2], paramtype='array')
    data = np.random.rand(4, size1, size2)
    with meas.run() as datasaver:
        datasaver.add_result((str(x1), data[0, :, :]),
                             (str(x2), data[1, :, :]),
                             (str(y1), data[2, :, :]),
                             (str(y2), data[3, :, :]))
    assert datasaver.points_written == 1
    dataset = load_by_id(datasaver.run_id)
    for myid, expected in zip(('x1', 'x2', 'y1', 'y2'), data):
        mydata = dataset.get_data(myid)
        assert len(mydata) == 1
        assert len(mydata[0]) == 1
        assert mydata[0][0].shape == (size1, size2)
        assert_array_equal(mydata[0][0], expected)

    datadicts = get_data_by_id(datasaver.run_id)
    assert len(datadicts) == 2
    for datadict_list in datadicts:
        assert len(datadict_list) == 3
        for datadict in datadict_list:
            dataindex = data_mapping[datadict['name']]
            expected_data = data[dataindex, :, :].ravel()
            assert_allclose(datadict['data'], expected_data)

            assert datadict['data'].shape == (size1 * size2,)


def test_datasaver_multidim_numeric(experiment):
    """
    Test that inserting multidim parameters as numeric works as expected
    """
    meas = Measurement(experiment)
    size1 = 10
    size2 = 15
    x1 = qc.ManualParameter('x1')
    x2 = qc.ManualParameter('x2')
    y1 = qc.ManualParameter('y1')
    y2 = qc.ManualParameter('y2')

    data_mapping = {name: i for i, name in
                    zip(range(4), ['x1', 'x2', 'y1', 'y2'])}

    meas.register_parameter(x1, paramtype='numeric')
    meas.register_parameter(x2, paramtype='numeric')
    meas.register_parameter(y1, setpoints=[x1, x2], paramtype='numeric')
    meas.register_parameter(y2, setpoints=[x1, x2], paramtype='numeric')
    data = np.random.rand(4, size1, size2)
    with meas.run() as datasaver:
        datasaver.add_result((str(x1), data[0, :, :]),
                             (str(x2), data[1, :, :]),
                             (str(y1), data[2, :, :]),
                             (str(y2), data[3, :, :]))
    assert datasaver.points_written == size1 * size2
    dataset = load_by_id(datasaver.run_id)
    for myid, expected in zip(('x1', 'x2', 'y1', 'y2'), data):
        mydata = dataset.get_data(myid)
        assert len(mydata) == size1 * size2
        assert len(mydata[0]) == 1
        assert isinstance(mydata[0][0], float)
        assert_allclose(np.array(mydata).ravel(), expected.ravel())

    datadicts = get_data_by_id(datasaver.run_id)
    assert len(datadicts) == 2
    for datadict_list in datadicts:
        assert len(datadict_list) == 3
        for datadict in datadict_list:
            dataindex = data_mapping[datadict['name']]
            expected_data = data[dataindex, :, :].ravel()
            assert_allclose(datadict['data'], expected_data)

            assert datadict['data'].shape == (size1 * size2,)


@pytest.mark.usefixtures("experiment")
def test_datasaver_multidimarrayparameter_as_array(SpectrumAnalyzer):
    """
    Test that inserting multidim Arrrayparameters as array works as expected
    """
    array_param = SpectrumAnalyzer.multidimspectrum
    meas = Measurement()
    meas.register_parameter(array_param, paramtype='array')
    assert len(meas.parameters) == 4
    inserted_data = array_param.get()
    with meas.run() as datasaver:
        datasaver.add_result((array_param, inserted_data))

    assert datasaver.points_written == 1
    ds = load_by_id(datasaver.run_id)
    expected_shape = (100, 50, 20)
    for i in range(3):
        data = ds.get_data(f'dummy_SA_Frequency{i}')[0][0]
        aux_shape = list(expected_shape)
        aux_shape.pop(i)

        assert data.shape == expected_shape
        for j in range(aux_shape[0]):
            for k in range(aux_shape[1]):
                # todo There should be a simpler way of doing this
                if i == 0:
                    mydata = data[:, j, k]
                if i == 1:
                    mydata = data[j, :, k]
                if i == 2:
                    mydata = data[j, k, :]
                assert_array_equal(mydata,
                                   np.linspace(array_param.start,
                                               array_param.stop,
                                               array_param.npts[i]))

    datadicts = get_data_by_id(datasaver.run_id)
    assert len(datadicts) == 1
    for datadict_list in datadicts:
        assert len(datadict_list) == 4
        for i, datadict in enumerate(datadict_list):

            datadict['data'].shape = (np.prod(expected_shape),)
            if i == 0:
                temp_data = np.linspace(array_param.start,
                                        array_param.stop,
                                        array_param.npts[0])
                expected_data = np.repeat(temp_data,
                                          expected_shape[1] * expected_shape[2])
            if i == 1:
                temp_data = np.linspace(array_param.start,
                                        array_param.stop,
                                        array_param.npts[i])
                expected_data = np.tile(np.repeat(temp_data, expected_shape[2]),
                                        expected_shape[0])
            if i == 2:
                temp_data = np.linspace(array_param.start,
                                        array_param.stop,
                                        array_param.npts[i])
                expected_data = np.tile(temp_data,
                                        expected_shape[0] * expected_shape[1])
            if i == 3:
                expected_data = inserted_data.ravel()
            assert_allclose(datadict['data'], expected_data)


@pytest.mark.usefixtures("experiment")
def test_datasaver_multidimarrayparameter_as_numeric(SpectrumAnalyzer):
    """
    Test that storing a multidim Array parameter as numeric unravels the
    parameter as expected.
    """

    array_param = SpectrumAnalyzer.multidimspectrum
    meas = Measurement()
    meas.register_parameter(array_param, paramtype='numeric')
    expected_shape = array_param.shape
    dims = len(array_param.shape)
    assert len(meas.parameters) == dims + 1

    points_expected = np.prod(array_param.npts)
    inserted_data = array_param.get()
    with meas.run() as datasaver:
        datasaver.add_result((array_param, inserted_data))

    assert datasaver.points_written == points_expected
    ds = load_by_id(datasaver.run_id)
    # check setpoints

    expected_setpoints_vectors = (np.linspace(array_param.start,
                                              array_param.stop,
                                              array_param.npts[i]) for i in
                                  range(dims))
    expected_setpoints_matrix = np.meshgrid(*expected_setpoints_vectors,
                                            indexing='ij')
    expected_setpoints = tuple(
        setpoint_array.ravel() for setpoint_array in expected_setpoints_matrix)

    for i in range(dims):
        data = ds.get_data(f'dummy_SA_Frequency{i}')
        assert len(data) == points_expected
        assert_allclose(np.array(data).squeeze(),
                        expected_setpoints[i])
    data = np.array(ds.get_data('dummy_SA_multidimspectrum')).squeeze()
    assert_allclose(data, inserted_data.ravel())

    datadicts = get_data_by_id(datasaver.run_id)
    assert len(datadicts) == 1
    for datadict_list in datadicts:
        assert len(datadict_list) == 4
        for i, datadict in enumerate(datadict_list):

            datadict['data'].shape = (np.prod(expected_shape),)
            if i == 0:
                temp_data = np.linspace(array_param.start,
                                        array_param.stop,
                                        array_param.npts[0])
                expected_data = np.repeat(temp_data,
                                          expected_shape[1] * expected_shape[2])
            if i == 1:
                temp_data = np.linspace(array_param.start,
                                        array_param.stop,
                                        array_param.npts[i])
                expected_data = np.tile(np.repeat(temp_data, expected_shape[2]),
                                        expected_shape[0])
            if i == 2:
                temp_data = np.linspace(array_param.start,
                                        array_param.stop,
                                        array_param.npts[i])
                expected_data = np.tile(temp_data,
                                        expected_shape[0] * expected_shape[1])
            if i == 3:
                expected_data = inserted_data.ravel()
            assert_allclose(datadict['data'], expected_data)


@pytest.mark.usefixtures("experiment")
def test_datasaver_multi_parameters_scalar(channel_array_instrument):
    """
    Test that we can register multiparameters that are scalar.
    """
    meas = Measurement()
    param = channel_array_instrument.A.dummy_scalar_multi_parameter
    meas.register_parameter(param)
    assert len(meas.parameters) == len(param.shapes)
    assert tuple(meas.parameters.keys()) == tuple(param.names)

    with meas.run() as datasaver:
        datasaver.add_result((param, param()))

    assert datasaver.points_written == 1
    ds = load_by_id(datasaver.run_id)
    assert ds.get_data('thisparam') == [[0]]
    assert ds.get_data('thatparam') == [[1]]


@pytest.mark.usefixtures("experiment")
def test_datasaver_multi_parameters_array(channel_array_instrument):
    """
    Test that we can register multiparameters that are array like.
    """
    meas = Measurement()
    param = channel_array_instrument.A.dummy_multi_parameter
    meas.register_parameter(param)
    assert len(meas.parameters) == 3  # two params + 1D identical setpoints
    param_names = ('dummy_channel_inst_ChanA_this_setpoint',
                   'this', 'that')
    assert tuple(meas.parameters.keys()) == param_names
    assert meas.parameters[
               'this'].depends_on == 'dummy_channel_inst_ChanA_this_setpoint'
    assert meas.parameters[
               'that'].depends_on == 'dummy_channel_inst_ChanA_this_setpoint'
    assert meas.parameters[
               'dummy_channel_inst_ChanA_this_setpoint'].depends_on == ''

    with meas.run() as datasaver:
        datasaver.add_result((param, param()))
    assert datasaver.points_written == 5
    ds = load_by_id(datasaver.run_id)
    assert ds.get_data('dummy_channel_inst_ChanA_this_setpoint') == [[5],
                                                                     [6],
                                                                     [7],
                                                                     [8],
                                                                     [9]]
    assert ds.get_data('this') == [[0], [0], [0], [0], [0]]
    assert ds.get_data('that') == [[1], [1], [1], [1], [1]]


@pytest.mark.usefixtures("experiment")
def test_datasaver_2d_multi_parameters_array(channel_array_instrument):
    """
    Test that we can register multiparameters that are array like and 2D.
    """
    meas = Measurement()
    param = channel_array_instrument.A.dummy_2d_multi_parameter
    meas.register_parameter(param)
    assert len(meas.parameters) == 4  # two params + 2D identical setpoints
    param_names = ('dummy_channel_inst_ChanA_this_setpoint',
                   'dummy_channel_inst_ChanA_that_setpoint',
                   'this', 'that')
    assert tuple(meas.parameters.keys()) == param_names
    assert meas.parameters[
               'this'].depends_on == 'dummy_channel_inst_ChanA_this_setpoint' \
                                     ', dummy_channel_inst_ChanA_that_setpoint'
    assert meas.parameters[
               'that'].depends_on == 'dummy_channel_inst_ChanA_this_setpoint' \
                                     ', dummy_channel_inst_ChanA_that_setpoint'
    assert meas.parameters[
               'dummy_channel_inst_ChanA_this_setpoint'].depends_on == ''
    assert meas.parameters[
               'dummy_channel_inst_ChanA_that_setpoint'].depends_on == ''

    with meas.run() as datasaver:
        datasaver.add_result((param, param()))

    assert datasaver.points_written == 15
    ds = load_by_id(datasaver.run_id)

    assert ds.get_data('dummy_channel_inst_ChanA_this_setpoint') == [[5],
                                                                     [5],
                                                                     [5],
                                                                     [6],
                                                                     [6],
                                                                     [6],
                                                                     [7],
                                                                     [7],
                                                                     [7],
                                                                     [8],
                                                                     [8],
                                                                     [8],
                                                                     [9],
                                                                     [9],
                                                                     [9]]
    assert ds.get_data('dummy_channel_inst_ChanA_that_setpoint') == [[9],
                                                                     [10],
                                                                     [11],
                                                                     [9],
                                                                     [10],
                                                                     [11],
                                                                     [9],
                                                                     [10],
                                                                     [11],
                                                                     [9],
                                                                     [10],
                                                                     [11],
                                                                     [9],
                                                                     [10],
                                                                     [11]]

    assert ds.get_data('this') == [[0], [0], [0], [0], [0],
                                   [0], [0], [0], [0], [0],
                                   [0], [0], [0], [0], [0]]
    assert ds.get_data('that') == [[1], [1], [1], [1], [1],
                                   [1], [1], [1], [1], [1],
                                   [1], [1], [1], [1], [1]]


@pytest.mark.usefixtures("experiment")
def test_load_legacy_files_2D():
    location = 'fixtures/2018-01-17/#002_2D_test_15-43-14'
    dir = os.path.dirname(__file__)
    full_location = os.path.join(dir, location)
    run_ids = import_dat_file(full_location)
    run_id = run_ids[0]
    data = load_by_id(run_id)
    assert data.parameters == 'dac_ch1_set,dac_ch2_set,dmm_voltage'
    assert data.number_of_results == 36
    expected_names = ['dac_ch1_set', 'dac_ch2_set', 'dmm_voltage']
    expected_labels = ['Gate ch1', 'Gate ch2', 'Gate voltage']
    expected_units = ['V', 'V', 'V']
    expected_depends_on = ['', '', 'dac_ch1_set, dac_ch2_set']
    for i, parameter in enumerate(data.get_parameters()):
        assert parameter.name == expected_names[i]
        assert parameter.label == expected_labels[i]
        assert parameter.unit == expected_units[i]
        assert parameter.depends_on == expected_depends_on[i]
        assert parameter.type == 'numeric'
    snapshot = data.snapshot
    assert sorted(list(snapshot.keys())) == ['__class__', 'arrays',
                                             'formatter', 'io', 'location',
                                             'loop', 'station']


@pytest.mark.usefixtures("experiment")
def test_load_legacy_files_1D():
    location = 'fixtures/2018-01-17/#001_testsweep_15-42-57'
    dir = os.path.dirname(__file__)
    full_location = os.path.join(dir, location)
    run_ids = import_dat_file(full_location)
    run_id = run_ids[0]
    data = load_by_id(run_id)
    assert data.parameters == 'dac_ch1_set,dmm_voltage'
    assert data.number_of_results == 201
    expected_names = ['dac_ch1_set', 'dmm_voltage']
    expected_labels = ['Gate ch1', 'Gate voltage']
    expected_units = ['V', 'V']
    expected_depends_on = ['', 'dac_ch1_set']
    for i, parameter in enumerate(data.get_parameters()):
        assert parameter.name == expected_names[i]
        assert parameter.label == expected_labels[i]
        assert parameter.unit == expected_units[i]
        assert parameter.depends_on == expected_depends_on[i]
        assert parameter.type == 'numeric'
    snapshot = data.snapshot
    assert sorted(list(snapshot.keys())) == ['__class__', 'arrays',
                                             'formatter', 'io', 'location',
                                             'loop', 'station']<|MERGE_RESOLUTION|>--- conflicted
+++ resolved
@@ -22,12 +22,10 @@
 from qcodes.instrument.parameter import ArrayParameter, Parameter
 from qcodes.dataset.legacy_import import import_dat_file
 from qcodes.dataset.data_set import load_by_id
-<<<<<<< HEAD
 from qcodes.tests.common import retry_until_does_not_throw
-=======
 from qcodes.instrument.parameter import expand_setpoints_helper
 from qcodes.utils.validators import Arrays
->>>>>>> 5bd71370
+
 # pylint: disable=unused-import
 from qcodes.tests.dataset.temporary_databases import (empty_temp_db,
                                                       experiment)
