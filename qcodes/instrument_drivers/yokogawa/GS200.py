from functools import partial

from qcodes import VisaInstrument, InstrumentChannel
<<<<<<< HEAD
from qcodes.utils.validators import Numbers, Bool, Enum, Ints
=======
from qcodes.utils.validators import Numbers, Bool, Enum, Nothing, Ints, Validator
>>>>>>> bca52941


def float_round(val):
    """
<<<<<<< HEAD
    Rounds a floating number

    Args:
        val: number to be rounded

    Returns:
        Rounded integer
=======
    Rounds a floating number represented as a string

    Parameters
    ----------
    val: str

    Returns
    -------
    int
>>>>>>> bca52941
    """
    return round(float(val))


class GS200Exception(Exception):
    pass


class GS200_Monitor(InstrumentChannel):
    """
    Monitor part of the GS200. This is only enabled if it is
    installed in the GS200 (it is an optional extra).

    The units will be automatically updated as required.

    To measure:
    `GS200.measure.measure()`
<<<<<<< HEAD

    Args:
        parent (GS200)
        name (str): instrument name
        present (bool):
    """
    def __init__(self, parent: 'GS200', name: str, present: bool):
        super().__init__(parent, name)

        self.present = present

        # Start off with all disabled
        self._enabled = False
        self._output = False
        # Set up monitoring parameters
=======
    """
    def __init__(self, parent, name, present):
        super().__init__(parent, name)

        # Is the feature installed in the instrument
        self.present = present
        # Start off with all disabled
        self._enabled = False
        self._output = False
        # Set up monitoring paramters
>>>>>>> bca52941
        if present:
            self.add_parameter('enabled',
                               label='Measurement Enabled',
                               get_cmd=self.state,
                               set_cmd=lambda x: self.on() if x else self.off(),
                               val_mapping={
                                    'off': 0,
                                    'on': 1,
                               })

            # Note: Measurement will only run if source and measurement is enabled.
            self.add_parameter('measure',
                               label='<unset>', unit='V/I',
                               get_cmd=self._get_measurement)

            self.add_parameter('NPLC',
                               label='NPLC',
                               unit='1/LineFreq',
                               vals=Ints(1, 25),
                               set_cmd=':SENS:NPLC {}',
                               set_parser=int,
                               get_cmd=':SENS:NPLC?',
                               get_parser=float_round)
            self.add_parameter('delay',
                               label='Measurement Delay',
                               unit='ms',
                               vals=Ints(0, 999999),
                               set_cmd=':SENS:DEL {}',
                               set_parser=int,
                               get_cmd=':SENS:DEL?',
                               get_parser=float_round)
            self.add_parameter('trigger',
                               label='Trigger Source',
                               set_cmd=':SENS:TRIG {}',
                               get_cmd=':SENS:TRIG?',
                               val_mapping={
                                    'READY': 'READ',
                                    'READ': 'READ',
                                    'TIMER': 'TIM',
                                    'TIM': 'TIM',
                                    'COMMUNICATE': 'COMM',
                                    'IMMEDIATE': 'IMM',
                                    'IMM': 'IMM'
                               })
            self.add_parameter('interval',
                               label='Measurement Interal',
                               unit='s',
                               vals=Numbers(0.1, 3600),
                               set_cmd=':SENS:INT {}',
                               set_parser=float,
                               get_cmd=':SENS:INT?',
                               get_parser=float)

    def off(self):
        """Turn measurement off"""
        self.write(':SENS 0')
        self._enabled = False

    def on(self):
        """Turn measurement on"""
        self.write(':SENS 1')
        self._enabled = True

    def state(self):
        """Check measurement state"""
        state = int(self.ask(':SENS?'))
        self._enabled = bool(state)
        return state

    def _get_measurement(self):
        """ Check that measurements are enabled and then take a measurement """
        if not self._enabled or not self._output:
            # Check if the output is on
            self._output = self._output or self._parent.output.get() == 'on'

            if self._parent.auto_range.get() or (self._unit == 'VOLT' and self._range < 1):
                # Measurements will not work with autorange, or when range is <1V
                self._enabled = False
            elif not self._enabled:
                # Otherwise check if measurements are enabled
                self._enabled = (self.enabled.get() == 'on')
        # If enabled and output is on, then we can perform a measurement
        if self._enabled and self._output:
            return float(self.ask(':MEAS?'))
        # Otherwise raise an exception
        elif not self._output:
            raise GS200Exception("Output is off")
        elif self._parent.auto_range.get():
            raise GS200Exception("Measurements will not work when in auto range mode")
        elif self._unit == "VOLT" and self._range < 1:
            raise GS200Exception("Measurements will not work when range is <1V")
        elif not self._enabled:
            raise GS200Exception("Measurements are disabled")

<<<<<<< HEAD
    def update_measurement_enabled(self, unit: str, output_range: float):
        """
        Args:
            unit (str)
            output_range (float)
        """
        # Recheck measurement state next time we do a measurement
        self._enabled = False
=======
    def update_measurement_enabled(self, unit, output_range, output):
        # Recheck measurement state next time we do a measurement
        self._enabled = False
        # Update output state
        self._output = output
>>>>>>> bca52941
        # Update units
        self._range = output_range
        self._unit = unit
        if self._unit == 'VOLT':
            self.measure.label = 'Source Current'
            self.measure.unit = 'I'
        else:
            self.measure.label = 'Source Voltage'
            self.measure.unit = 'V'


class GS200(VisaInstrument):
    """
    This is the qcodes driver for the Yokogawa GS200 voltage and current source

    Args:
      name (str): What this instrument is called locally.
      address (str): The GPIB address of this instrument
      kwargs (dict): kwargs to be passed to VisaInstrument class
<<<<<<< HEAD
      terminator (str): read terminator for reads/writes to the instrument.
    """

    def __init__(self, name: str, address: str, terminator: str="\n", **kwargs):
        super().__init__(name, address, terminator=terminator, *kwargs)
=======
    """

    def __init__(self, name, address, **kwargs):
        super().__init__(name, address, **kwargs)
        self.visa_handle.read_termination = "\n"
>>>>>>> bca52941

        self.add_parameter('output',
                           label='Output State',
                           get_cmd=self.state,
                           set_cmd=lambda x: self.on() if x else self.off(),
                           val_mapping={
                               'off': 0,
                               'on': 1,
                           })

        self.add_parameter('source_mode',
                           label='Source Mode',
                           get_cmd=':SOUR:FUNC?',
                           set_cmd=self._set_source_mode,
                           vals=Enum('VOLT', 'CURR'))

<<<<<<< HEAD
        # When getting the mode internally in the driver, look up the mode as recorded by the _cached_mode property,
        # instead of calling source_mode(). This will prevent frequent VISA calls to the instrument. Calling
        # _set_source_mode will change the chased value.
        self._cached_mode = "VOLT"

        # We want to cache the range value so communication with the instrument only happens when the set the
        # range. Getting the range always returns the cached value. This value is adjusted when calling
        # self._set_range
        self._cached_range_value = None

        self.add_parameter('voltage_range',
                           label='Voltage Source Range',
                           unit='V',
                           get_cmd=partial(self._get_range, "VOLT"),
                           set_cmd=partial(self._set_range, "VOLT"),
                           vals=Enum(10e-3, 100e-3, 1e0, 10e0, 30e0))
=======
        self.add_parameter('voltage_range',
                           label='Voltage Source Range',
                           unit='V',
                           get_cmd=':SOUR:RANG?',
                           set_cmd=':SOUR:RANG {}',
                           vals=Enum(10e-3, 100e-3, 1e0, 10e0, 30e0),
                           set_parser=partial(self._range_set_parser, "VOLT"),
                           get_parser=float)
>>>>>>> bca52941

        self.add_parameter('current_range',
                           label='Current Source Range',
                           unit='I',
<<<<<<< HEAD
                           get_cmd=partial(self._get_range, "CURR"),
                           set_cmd=partial(self._set_range, "CURR"),
                           vals=Enum(1e-3, 10e-3, 100e-3, 200e-3)
                           )

        # This is changed through the source_mode interface
        self.range = self.voltage_range
=======
                           get_cmd=':SOUR:RANG?',
                           set_cmd=':SOUR:RANG {}',
                           vals=Enum(1e-3, 10e-3, 100e-3, 200e-3),
                           set_parser=partial(self._range_set_parser, "CURR"),
                           get_parser=float)

        self.range = self.voltage_range  # This is changed through the source_mode interface
>>>>>>> bca52941

        self._auto_range = False
        self.add_parameter('auto_range',
                           label='Auto Range',
                           set_cmd=self._set_auto_range,
                           get_cmd=lambda: self._auto_range,
                           vals=Bool())

        self.add_parameter('voltage',
                           label='Voltage',
                           unit='V',
                           set_cmd=partial(self._get_set_output, "VOLT"),
                           get_cmd=partial(self._get_set_output, "VOLT")
                           )

        self.add_parameter('current',
                           label='Current',
                           unit='I',
                           set_cmd=partial(self._get_set_output, "CURR"),
                           get_cmd=partial(self._get_set_output, "CURR")
                           )

<<<<<<< HEAD
        # This is changed through the source_mode interface
        self.output_level = self.voltage
=======
        self.output_level = self.voltage   # This is changed through the source_mode interface
>>>>>>> bca52941

        self.add_parameter('voltage_limit',
                           label='Voltage Protection Limit',
                           unit='V',
                           vals=Ints(1, 30),
                           get_cmd=":SOUR:PROT:VOLT?",
                           set_cmd=":SOUR:PROT:VOLT {}",
                           get_parser=float_round,
                           set_parser=int)

        self.add_parameter('current_limit',
                           label='Current Protection Limit',
                           unit='I',
                           vals=Numbers(1e-3, 200e-3),
                           get_cmd=":SOUR:PROT:CURR?",
                           set_cmd=":SOUR:PROT:CURR {:.3f}",
                           get_parser=float,
                           set_parser=float)

        self.add_parameter('four_wire',
                           label='Four Wire Sensing',
                           get_cmd=':SENS:REM?',
                           set_cmd=':SENS:REM {}',
                           val_mapping={
                              'off': 0,
                              'on': 1,
                           })
<<<<<<< HEAD
        # Note: The guard feature can be used to remove common mode noise.
=======
        # Note: This feature can be used to remove common mode noise.
>>>>>>> bca52941
        # Read the manual to see if you would like to use it
        self.add_parameter('guard',
                          label='Guard Terminal',
                          get_cmd=':SENS:GUAR?',
                          set_cmd=':SENS:GUAR {}',
                          val_mapping={
                              'off': 0,
                              'on': 1,
                          })

        # Return measured line frequency
        self.add_parameter("line_freq",
                           label='Line Frequency',
                           unit="Hz",
                           get_cmd="SYST:LFR?",
                           get_parser=int)
<<<<<<< HEAD

        # Check if monitor is present, and if so enable measurement
        monitor_present = '/MON' in self.ask("*OPT?")
        measure = GS200_Monitor(self, 'measure', monitor_present)
        self.add_submodule('measure', measure)

=======

        # Check if monitor is present, and if so enable measurement
        monitor_present = '/MON' in self.ask("*OPT?")
        measure = GS200_Monitor(self, 'measure', monitor_present)
        self.add_submodule('measure', measure)

>>>>>>> bca52941
        # Reset function
        self.add_function('reset', call_cmd='*RST')
        self.connect_message()

        self.output("off")
        self.source_mode("VOLT")
<<<<<<< HEAD
        self.auto_range(False)
=======
        self.auto_range(True)
>>>>>>> bca52941

    def on(self):
        """Turn output on"""
        self.write('OUTPUT 1')
        self.measure._output = True

    def off(self):
        """Turn output off"""
        self.write('OUTPUT 0')
        self.measure._output = False

    def state(self):
        """Check state"""
        state = int(self.ask('OUTPUT?'))
        self.measure._output = bool(state)
        return state

<<<<<<< HEAD
    def ramp_voltage(self, ramp_to: float, step: float, delay: float) -> None:
        """
        Ramp the voltage from the current level to the specified output

        Args:
            ramp_to (float): The ramp target in Volt
            step (float): The ramp steps in Volt
            delay (float): The time between finishing one step and starting another in seconds.
=======
    def ramp_voltage(self, ramp_to, step, delay):
        """
        Ramp the voltage from the current level to the specified output

        Parameters
        ----------
        ramp_to: float
            The ramp target in Volt
        step: float
            The ramp steps in Volt
        delay: float
            The time between finishing one step and starting another in seconds.
>>>>>>> bca52941
        """
        self._assert_mode("VOLT")
        self._ramp_source(ramp_to, step, delay)

<<<<<<< HEAD
    def ramp_current(self, ramp_to: float, step: float, delay: float) -> None:
        """
        Ramp the current from the current level to the specified output

        Args:
            ramp_to (float): The ramp target in Ampere
            step (float): The ramp steps in Ampere
            delay (float): The time between finishing one step and starting another in seconds.
=======
    def ramp_current(self, ramp_to, step, delay):
        """
        Ramp the current from the current level to the specified output

        Parameters
        ----------
        ramp_to: float
            The ramp target in Ampere
        step: float
            The ramp steps in Ampere
        delay: float
            The time between finishing one step and starting another in seconds.
>>>>>>> bca52941
        """
        self._assert_mode("CURR")
        self._ramp_source(ramp_to, step, delay)

<<<<<<< HEAD
    def _ramp_source(self, ramp_to: float, step: float, delay: float) -> None:
        """
        Ramp the output from the current level to the specified output

        Args:
            ramp_to (float): The ramp target in volts/amps
            step (float): The ramp steps in volts/ampere
            delay (float): The time between finishing one step and starting another in seconds.
=======
    def _ramp_source(self, ramp_to, step, delay):
        """
        Ramp the output from the current level to the specified output

        Parameters
        ----------
        ramp_to: float
            The ramp target in Volt/Ampere
        step: float
            The ramp steps in Volt/Ampere
        delay: float
            The time between finishing one step and starting another in seconds.
>>>>>>> bca52941
        """
        saved_step = self.output_level.step
        saved_inter_delay = self.output_level.inter_delay

        self.output_level.step = step
        self.output_level.inter_delay = delay
        self.output_level(ramp_to)

        self.output_level.step = saved_step
        self.output_level.inter_delay = saved_inter_delay

<<<<<<< HEAD
    def _get_set_output(self, mode: str, output_level: float=None) -> float:
        """
        Get or set the output level.

        Args:
            mode (str): "CURR" or "VOLT"
            output_level (float), If missing, we assume that we are getting the current level. Else we are setting it
=======
    def _get_set_output(self, mode, output_level=None):
        """
        Get or set the output level.

        Parameters
        ----------
        mode: str, ["CURR", "VOLT"]
        output_level: float, optional
            If missing, we assume that we are getting the current level. Else we are setting it
>>>>>>> bca52941
        """
        self._assert_mode(mode)
        if output_level is not None:
            self._set_output(output_level)
        else:
            return float(self.ask(":SOUR:LEV?"))

<<<<<<< HEAD
    def _set_output(self, output_level: float) -> None:
        """
        Set the output of the instrument.

        Args:
            output_level (float): output level in Volt or Ampere, depending on the current mode
=======
    def _set_output(self, output_level):
        """
        Set the output of the instrument.

        Parameters
        ----------
        output_level: float
>>>>>>> bca52941
        """
        auto_enabled = self.auto_range()

        if not auto_enabled:
<<<<<<< HEAD
            self_range = self._cached_range_value
        else:
            mode = self._cached_mode
            if mode == "CURR":
                self_range = 200E-3
            else:
                self_range = 30

        # Check we are not trying to set an out of range value
        if self._cached_range_value is None or abs(output_level) > abs(self_range):
            # Check that the range hasn't changed
            if not auto_enabled:
                # Update range
                self.range()
                self_range = self._cached_range_value
            # If we are still out of range, raise a value error
            if abs(output_level) > abs(self_range):
                raise ValueError("Desired output level not in range [-{self_range:.3}, {self_range:.3}]".format(
                    self_range=self_range))

        if auto_enabled:
            auto_str = ":AUTO"
        else:
            auto_str = ""
        cmd_str = ":SOUR:LEV{} {:.5e}".format(auto_str, output_level)
        self.write(cmd_str)

    def _update_measurement_module(self, source_mode: str=None, source_range: float=None) -> None:
        """
        Update validators/units as source mode/range changes

        Args:
            source_mode (str): "CURR" or "VOLT"
            source_range (float):
        """
        if not self.measure.present:
            return

        if source_mode is None:
            source_mode = self._cached_mode
=======
            self_range = self.range()
        else:
            mode = self.source_mode()
            self_range = {"CURR": 200E-3, "VOLT": 30}[mode]

        if abs(output_level) > abs(self_range):
            raise ValueError("Desired output level not in range [-{self_range:.3}, {self_range:.3}]".format(
                self_range=self_range))

        auto_str = {True: ":AUTO", False: ""}[auto_enabled]
        cmd_str = ":SOUR:LEV{} {:.5e}".format(auto_str, output_level)
        self.write(cmd_str)

    def _update_range_units(self, source_mode=None, source_range=None):
        """
        Update validators/units as source mode/range changes

        Parameters
        ----------
        source_mode: str, ["CURR", "VOLT"]
        source_range: float
        """
        if source_mode is None:
            source_mode = self.source_mode()
>>>>>>> bca52941
        # Get source range if auto-range is off
        if source_range is None and not self.auto_range():
            source_range = self.range()

<<<<<<< HEAD
        self.measure.update_measurement_enabled(source_mode, source_range)

    def _set_auto_range(self, val: bool) -> None:
        """
        Enable/disable auto range.

        Args:
            val (bool): auto range on or off
        """
        self._auto_range = val
        # Disable measurement if auto range is on
        if self.measure.present:
            # Disable the measurement module if auto range is enabled, because the measurement does not work in the
            # 10mV/100mV ranges
            self.measure._enabled &= not val

    def _assert_mode(self, mode: str, check: bool=True) -> None:
        """
        Assert that we are in the correct mode to perform an operation.
        If check is True, we double check the instrument if this check fails.

        Args:
            mode (str): "CURR" or "VOLT"
        """
        if self._cached_mode != mode:
            if check:
                self._cached_mode = self.source_mode.get()
                self._assert_mode(mode, check=False)
            raise ValueError("Cannot get/set {} settings while in {} mode".format(mode, self._cached_mode))

    def _set_source_mode(self, mode: str) -> None:
        """
        Set output mode

        Args:
            mode (str): "CURR" or "VOLT"
=======
        # Finally if measurements are enabled, update measurement units
        # Source output is set to false and will be checked when a measurement is made
        if self.measure.present:
            self.measure.update_measurement_enabled(source_mode, source_range, False)

    def _set_auto_range(self, val):
        """
        Enable/disable auto range.

        Parameters
        ----------
        val: bool
        """
        self._auto_range = val
        self._update_range_units()
        # Disable measurement if auto range is on
        if self.measure.present:
            self.measure._enabled &= val  # TODO: Sebastian, can you explain what you are doing here?

    def _assert_mode(self, mode):
        """
        Assert that we are in the correct mode to perform an operation

        Parameters
        ----------
        mode: str, ["CURR", "VOLT"]
        """
        current_mode = self.source_mode()
        if current_mode != mode:
            raise ValueError("Cannot get/set {} settings while in {} mode".format(mode, current_mode))

    def _set_source_mode(self, mode):
        """
        Set output mode

        Parameters
        ----------
        mode: str, ["CURR", "VOLT"]
>>>>>>> bca52941
        """
        if self.output() == 'on':
            raise GS200Exception("Cannot switch mode while source is on")

<<<<<<< HEAD
        if mode == "VOLT":
            self.range = self.voltage_range
            self.output_level = self.voltage
        else:
            self.range = self.current_range
            self.output_level = self.current

        self.write("SOUR:FUNC {}".format(mode))
        self._cached_mode = mode
        # The next time the range is asked, ask from instrument and update the cached value
        self._cached_range_value = None
        # Update the measurement mode
        self._update_measurement_module(source_mode=mode)

    def _set_range(self, mode: str, val: float) -> None:
        """
        Update range

        Args:
            mode (str): "CURR" or "VOLT"
            val (float): value to set
        """
        self._assert_mode(mode)
        val = float(val)
        self._update_measurement_module(source_mode=mode, source_range=val)
        self._cached_range_value = val
        self.write(':SOUR:RANG {}'.format(str(val)))

    def _get_range(self, mode: str) -> None:
        """
        Update range.
        Note: we do not use cached values here to ensure snapshots correctly update range.

        Args:
            mode (str): "CURR" or "VOLT"
        """
        self._assert_mode(mode)
        self._cached_range_value = float(self.ask(":SOUR:RANG?"))
        return self._cached_range_value
=======
        self.range = {"VOLT": self.voltage_range, "CURR": self.current_range}[mode]
        self.output_level = {"VOLT": self.voltage, "CURR": self.current}[mode]

        self.write("SOUR:FUNC {}".format(mode))
        self._update_range_units(source_mode=mode)

    def _range_set_parser(self, mode, val):
        """
        Update range and validators

        Parameters
        ----------
        val: float
        """
        self._assert_mode(mode)
        val = float(val)
        self._update_range_units(source_mode=mode, source_range=val)
        return val
>>>>>>> bca52941
<|MERGE_RESOLUTION|>--- conflicted
+++ resolved
@@ -1,16 +1,11 @@
 from functools import partial
 
 from qcodes import VisaInstrument, InstrumentChannel
-<<<<<<< HEAD
 from qcodes.utils.validators import Numbers, Bool, Enum, Ints
-=======
-from qcodes.utils.validators import Numbers, Bool, Enum, Nothing, Ints, Validator
->>>>>>> bca52941
 
 
 def float_round(val):
     """
-<<<<<<< HEAD
     Rounds a floating number
 
     Args:
@@ -18,17 +13,6 @@
 
     Returns:
         Rounded integer
-=======
-    Rounds a floating number represented as a string
-
-    Parameters
-    ----------
-    val: str
-
-    Returns
-    -------
-    int
->>>>>>> bca52941
     """
     return round(float(val))
 
@@ -46,7 +30,6 @@
 
     To measure:
     `GS200.measure.measure()`
-<<<<<<< HEAD
 
     Args:
         parent (GS200)
@@ -62,18 +45,6 @@
         self._enabled = False
         self._output = False
         # Set up monitoring parameters
-=======
-    """
-    def __init__(self, parent, name, present):
-        super().__init__(parent, name)
-
-        # Is the feature installed in the instrument
-        self.present = present
-        # Start off with all disabled
-        self._enabled = False
-        self._output = False
-        # Set up monitoring paramters
->>>>>>> bca52941
         if present:
             self.add_parameter('enabled',
                                label='Measurement Enabled',
@@ -168,7 +139,6 @@
         elif not self._enabled:
             raise GS200Exception("Measurements are disabled")
 
-<<<<<<< HEAD
     def update_measurement_enabled(self, unit: str, output_range: float):
         """
         Args:
@@ -177,13 +147,7 @@
         """
         # Recheck measurement state next time we do a measurement
         self._enabled = False
-=======
-    def update_measurement_enabled(self, unit, output_range, output):
-        # Recheck measurement state next time we do a measurement
-        self._enabled = False
-        # Update output state
-        self._output = output
->>>>>>> bca52941
+
         # Update units
         self._range = output_range
         self._unit = unit
@@ -203,19 +167,11 @@
       name (str): What this instrument is called locally.
       address (str): The GPIB address of this instrument
       kwargs (dict): kwargs to be passed to VisaInstrument class
-<<<<<<< HEAD
       terminator (str): read terminator for reads/writes to the instrument.
     """
 
     def __init__(self, name: str, address: str, terminator: str="\n", **kwargs):
         super().__init__(name, address, terminator=terminator, *kwargs)
-=======
-    """
-
-    def __init__(self, name, address, **kwargs):
-        super().__init__(name, address, **kwargs)
-        self.visa_handle.read_termination = "\n"
->>>>>>> bca52941
 
         self.add_parameter('output',
                            label='Output State',
@@ -232,7 +188,6 @@
                            set_cmd=self._set_source_mode,
                            vals=Enum('VOLT', 'CURR'))
 
-<<<<<<< HEAD
         # When getting the mode internally in the driver, look up the mode as recorded by the _cached_mode property,
         # instead of calling source_mode(). This will prevent frequent VISA calls to the instrument. Calling
         # _set_source_mode will change the chased value.
@@ -249,21 +204,10 @@
                            get_cmd=partial(self._get_range, "VOLT"),
                            set_cmd=partial(self._set_range, "VOLT"),
                            vals=Enum(10e-3, 100e-3, 1e0, 10e0, 30e0))
-=======
-        self.add_parameter('voltage_range',
-                           label='Voltage Source Range',
-                           unit='V',
-                           get_cmd=':SOUR:RANG?',
-                           set_cmd=':SOUR:RANG {}',
-                           vals=Enum(10e-3, 100e-3, 1e0, 10e0, 30e0),
-                           set_parser=partial(self._range_set_parser, "VOLT"),
-                           get_parser=float)
->>>>>>> bca52941
 
         self.add_parameter('current_range',
                            label='Current Source Range',
                            unit='I',
-<<<<<<< HEAD
                            get_cmd=partial(self._get_range, "CURR"),
                            set_cmd=partial(self._set_range, "CURR"),
                            vals=Enum(1e-3, 10e-3, 100e-3, 200e-3)
@@ -271,15 +215,6 @@
 
         # This is changed through the source_mode interface
         self.range = self.voltage_range
-=======
-                           get_cmd=':SOUR:RANG?',
-                           set_cmd=':SOUR:RANG {}',
-                           vals=Enum(1e-3, 10e-3, 100e-3, 200e-3),
-                           set_parser=partial(self._range_set_parser, "CURR"),
-                           get_parser=float)
-
-        self.range = self.voltage_range  # This is changed through the source_mode interface
->>>>>>> bca52941
 
         self._auto_range = False
         self.add_parameter('auto_range',
@@ -302,12 +237,8 @@
                            get_cmd=partial(self._get_set_output, "CURR")
                            )
 
-<<<<<<< HEAD
         # This is changed through the source_mode interface
         self.output_level = self.voltage
-=======
-        self.output_level = self.voltage   # This is changed through the source_mode interface
->>>>>>> bca52941
 
         self.add_parameter('voltage_limit',
                            label='Voltage Protection Limit',
@@ -335,11 +266,7 @@
                               'off': 0,
                               'on': 1,
                            })
-<<<<<<< HEAD
         # Note: The guard feature can be used to remove common mode noise.
-=======
-        # Note: This feature can be used to remove common mode noise.
->>>>>>> bca52941
         # Read the manual to see if you would like to use it
         self.add_parameter('guard',
                           label='Guard Terminal',
@@ -356,32 +283,19 @@
                            unit="Hz",
                            get_cmd="SYST:LFR?",
                            get_parser=int)
-<<<<<<< HEAD
 
         # Check if monitor is present, and if so enable measurement
         monitor_present = '/MON' in self.ask("*OPT?")
         measure = GS200_Monitor(self, 'measure', monitor_present)
         self.add_submodule('measure', measure)
 
-=======
-
-        # Check if monitor is present, and if so enable measurement
-        monitor_present = '/MON' in self.ask("*OPT?")
-        measure = GS200_Monitor(self, 'measure', monitor_present)
-        self.add_submodule('measure', measure)
-
->>>>>>> bca52941
         # Reset function
         self.add_function('reset', call_cmd='*RST')
         self.connect_message()
 
         self.output("off")
         self.source_mode("VOLT")
-<<<<<<< HEAD
         self.auto_range(False)
-=======
-        self.auto_range(True)
->>>>>>> bca52941
 
     def on(self):
         """Turn output on"""
@@ -399,7 +313,6 @@
         self.measure._output = bool(state)
         return state
 
-<<<<<<< HEAD
     def ramp_voltage(self, ramp_to: float, step: float, delay: float) -> None:
         """
         Ramp the voltage from the current level to the specified output
@@ -408,25 +321,10 @@
             ramp_to (float): The ramp target in Volt
             step (float): The ramp steps in Volt
             delay (float): The time between finishing one step and starting another in seconds.
-=======
-    def ramp_voltage(self, ramp_to, step, delay):
-        """
-        Ramp the voltage from the current level to the specified output
-
-        Parameters
-        ----------
-        ramp_to: float
-            The ramp target in Volt
-        step: float
-            The ramp steps in Volt
-        delay: float
-            The time between finishing one step and starting another in seconds.
->>>>>>> bca52941
         """
         self._assert_mode("VOLT")
         self._ramp_source(ramp_to, step, delay)
 
-<<<<<<< HEAD
     def ramp_current(self, ramp_to: float, step: float, delay: float) -> None:
         """
         Ramp the current from the current level to the specified output
@@ -435,25 +333,10 @@
             ramp_to (float): The ramp target in Ampere
             step (float): The ramp steps in Ampere
             delay (float): The time between finishing one step and starting another in seconds.
-=======
-    def ramp_current(self, ramp_to, step, delay):
-        """
-        Ramp the current from the current level to the specified output
-
-        Parameters
-        ----------
-        ramp_to: float
-            The ramp target in Ampere
-        step: float
-            The ramp steps in Ampere
-        delay: float
-            The time between finishing one step and starting another in seconds.
->>>>>>> bca52941
         """
         self._assert_mode("CURR")
         self._ramp_source(ramp_to, step, delay)
 
-<<<<<<< HEAD
     def _ramp_source(self, ramp_to: float, step: float, delay: float) -> None:
         """
         Ramp the output from the current level to the specified output
@@ -462,20 +345,6 @@
             ramp_to (float): The ramp target in volts/amps
             step (float): The ramp steps in volts/ampere
             delay (float): The time between finishing one step and starting another in seconds.
-=======
-    def _ramp_source(self, ramp_to, step, delay):
-        """
-        Ramp the output from the current level to the specified output
-
-        Parameters
-        ----------
-        ramp_to: float
-            The ramp target in Volt/Ampere
-        step: float
-            The ramp steps in Volt/Ampere
-        delay: float
-            The time between finishing one step and starting another in seconds.
->>>>>>> bca52941
         """
         saved_step = self.output_level.step
         saved_inter_delay = self.output_level.inter_delay
@@ -486,8 +355,7 @@
 
         self.output_level.step = saved_step
         self.output_level.inter_delay = saved_inter_delay
-
-<<<<<<< HEAD
+        
     def _get_set_output(self, mode: str, output_level: float=None) -> float:
         """
         Get or set the output level.
@@ -495,17 +363,6 @@
         Args:
             mode (str): "CURR" or "VOLT"
             output_level (float), If missing, we assume that we are getting the current level. Else we are setting it
-=======
-    def _get_set_output(self, mode, output_level=None):
-        """
-        Get or set the output level.
-
-        Parameters
-        ----------
-        mode: str, ["CURR", "VOLT"]
-        output_level: float, optional
-            If missing, we assume that we are getting the current level. Else we are setting it
->>>>>>> bca52941
         """
         self._assert_mode(mode)
         if output_level is not None:
@@ -513,27 +370,16 @@
         else:
             return float(self.ask(":SOUR:LEV?"))
 
-<<<<<<< HEAD
     def _set_output(self, output_level: float) -> None:
         """
         Set the output of the instrument.
 
         Args:
             output_level (float): output level in Volt or Ampere, depending on the current mode
-=======
-    def _set_output(self, output_level):
-        """
-        Set the output of the instrument.
-
-        Parameters
-        ----------
-        output_level: float
->>>>>>> bca52941
         """
         auto_enabled = self.auto_range()
 
         if not auto_enabled:
-<<<<<<< HEAD
             self_range = self._cached_range_value
         else:
             mode = self._cached_mode
@@ -574,37 +420,10 @@
 
         if source_mode is None:
             source_mode = self._cached_mode
-=======
-            self_range = self.range()
-        else:
-            mode = self.source_mode()
-            self_range = {"CURR": 200E-3, "VOLT": 30}[mode]
-
-        if abs(output_level) > abs(self_range):
-            raise ValueError("Desired output level not in range [-{self_range:.3}, {self_range:.3}]".format(
-                self_range=self_range))
-
-        auto_str = {True: ":AUTO", False: ""}[auto_enabled]
-        cmd_str = ":SOUR:LEV{} {:.5e}".format(auto_str, output_level)
-        self.write(cmd_str)
-
-    def _update_range_units(self, source_mode=None, source_range=None):
-        """
-        Update validators/units as source mode/range changes
-
-        Parameters
-        ----------
-        source_mode: str, ["CURR", "VOLT"]
-        source_range: float
-        """
-        if source_mode is None:
-            source_mode = self.source_mode()
->>>>>>> bca52941
         # Get source range if auto-range is off
         if source_range is None and not self.auto_range():
             source_range = self.range()
 
-<<<<<<< HEAD
         self.measure.update_measurement_enabled(source_mode, source_range)
 
     def _set_auto_range(self, val: bool) -> None:
@@ -641,51 +460,11 @@
 
         Args:
             mode (str): "CURR" or "VOLT"
-=======
-        # Finally if measurements are enabled, update measurement units
-        # Source output is set to false and will be checked when a measurement is made
-        if self.measure.present:
-            self.measure.update_measurement_enabled(source_mode, source_range, False)
-
-    def _set_auto_range(self, val):
-        """
-        Enable/disable auto range.
-
-        Parameters
-        ----------
-        val: bool
-        """
-        self._auto_range = val
-        self._update_range_units()
-        # Disable measurement if auto range is on
-        if self.measure.present:
-            self.measure._enabled &= val  # TODO: Sebastian, can you explain what you are doing here?
-
-    def _assert_mode(self, mode):
-        """
-        Assert that we are in the correct mode to perform an operation
-
-        Parameters
-        ----------
-        mode: str, ["CURR", "VOLT"]
-        """
-        current_mode = self.source_mode()
-        if current_mode != mode:
-            raise ValueError("Cannot get/set {} settings while in {} mode".format(mode, current_mode))
-
-    def _set_source_mode(self, mode):
-        """
-        Set output mode
-
-        Parameters
-        ----------
-        mode: str, ["CURR", "VOLT"]
->>>>>>> bca52941
+
         """
         if self.output() == 'on':
             raise GS200Exception("Cannot switch mode while source is on")
 
-<<<<<<< HEAD
         if mode == "VOLT":
             self.range = self.voltage_range
             self.output_level = self.voltage
@@ -724,24 +503,4 @@
         """
         self._assert_mode(mode)
         self._cached_range_value = float(self.ask(":SOUR:RANG?"))
-        return self._cached_range_value
-=======
-        self.range = {"VOLT": self.voltage_range, "CURR": self.current_range}[mode]
-        self.output_level = {"VOLT": self.voltage, "CURR": self.current}[mode]
-
-        self.write("SOUR:FUNC {}".format(mode))
-        self._update_range_units(source_mode=mode)
-
-    def _range_set_parser(self, mode, val):
-        """
-        Update range and validators
-
-        Parameters
-        ----------
-        val: float
-        """
-        self._assert_mode(mode)
-        val = float(val)
-        self._update_range_units(source_mode=mode, source_range=val)
-        return val
->>>>>>> bca52941
+        return self._cached_range_value